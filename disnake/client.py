"""
The MIT License (MIT)

Copyright (c) 2015-2021 Rapptz
Copyright (c) 2021-present Disnake Development

Permission is hereby granted, free of charge, to any person obtaining a
copy of this software and associated documentation files (the "Software"),
to deal in the Software without restriction, including without limitation
the rights to use, copy, modify, merge, publish, distribute, sublicense,
and/or sell copies of the Software, and to permit persons to whom the
Software is furnished to do so, subject to the following conditions:

The above copyright notice and this permission notice shall be included in
all copies or substantial portions of the Software.

THE SOFTWARE IS PROVIDED "AS IS", WITHOUT WARRANTY OF ANY KIND, EXPRESS
OR IMPLIED, INCLUDING BUT NOT LIMITED TO THE WARRANTIES OF MERCHANTABILITY,
FITNESS FOR A PARTICULAR PURPOSE AND NONINFRINGEMENT. IN NO EVENT SHALL THE
AUTHORS OR COPYRIGHT HOLDERS BE LIABLE FOR ANY CLAIM, DAMAGES OR OTHER
LIABILITY, WHETHER IN AN ACTION OF CONTRACT, TORT OR OTHERWISE, ARISING
FROM, OUT OF OR IN CONNECTION WITH THE SOFTWARE OR THE USE OR OTHER
DEALINGS IN THE SOFTWARE.
"""

from __future__ import annotations

import asyncio
import logging
import signal
import sys
import traceback
from datetime import datetime, timedelta
from typing import (
    TYPE_CHECKING,
    Any,
    Callable,
    Coroutine,
    Dict,
    Generator,
    List,
    Literal,
    Optional,
    Sequence,
    Tuple,
    TypeVar,
    Union,
    overload,
)

import aiohttp

from . import utils
from .activity import ActivityTypes, BaseActivity, create_activity
from .app_commands import (
    APIMessageCommand,
    APISlashCommand,
    APIUserCommand,
    ApplicationCommand,
    GuildApplicationCommandPermissions,
)
from .appinfo import AppInfo
from .backoff import ExponentialBackoff
from .channel import PartialMessageable, _threaded_channel_factory
from .emoji import Emoji
from .enums import ApplicationCommandType, ChannelType, Status
from .errors import (
    ConnectionClosed,
    GatewayNotFound,
    HTTPException,
    InvalidData,
    PrivilegedIntentsRequired,
    SessionStartLimitReached,
)
from .flags import ApplicationFlags, Intents
<<<<<<< HEAD
from .gateway import *
from .guild import Guild, GuildBuilder
=======
from .gateway import DiscordWebSocket, ReconnectWebSocket
from .guild import Guild
>>>>>>> ed27999a
from .guild_preview import GuildPreview
from .http import HTTPClient
from .i18n import LocalizationProtocol, LocalizationStore
from .invite import Invite
from .iterators import GuildIterator
from .mentions import AllowedMentions
from .object import Object
from .stage_instance import StageInstance
from .state import ConnectionState
from .sticker import GuildSticker, StandardSticker, StickerPack, _sticker_factory
from .template import Template
from .threads import Thread
from .ui.view import View
from .user import ClientUser, User
from .utils import MISSING
from .voice_client import VoiceClient
from .voice_region import VoiceRegion
from .webhook import Webhook
from .widget import Widget

if TYPE_CHECKING:
    from .abc import GuildChannel, PrivateChannel, Snowflake, SnowflakeTime
    from .app_commands import APIApplicationCommand
    from .asset import AssetBytes
    from .channel import DMChannel
    from .member import Member
    from .message import Message
    from .types.gateway import SessionStartLimit as SessionStartLimitPayload
    from .voice_client import VoiceProtocol


__all__ = ("Client", "SessionStartLimit")

CoroT = TypeVar("CoroT", bound=Callable[..., Coroutine[Any, Any, Any]])


_log = logging.getLogger(__name__)


def _cancel_tasks(loop: asyncio.AbstractEventLoop) -> None:
    tasks = {t for t in asyncio.all_tasks(loop=loop) if not t.done()}

    if not tasks:
        return

    _log.info("Cleaning up after %d tasks.", len(tasks))
    for task in tasks:
        task.cancel()

    loop.run_until_complete(asyncio.gather(*tasks, return_exceptions=True))
    _log.info("All tasks finished cancelling.")

    for task in tasks:
        if task.cancelled():
            continue
        if task.exception() is not None:
            loop.call_exception_handler(
                {
                    "message": "Unhandled exception during Client.run shutdown.",
                    "exception": task.exception(),
                    "task": task,
                }
            )


def _cleanup_loop(loop: asyncio.AbstractEventLoop) -> None:
    try:
        _cancel_tasks(loop)
        loop.run_until_complete(loop.shutdown_asyncgens())
    finally:
        _log.info("Closing the event loop.")
        loop.close()


class SessionStartLimit:
    """A class that contains information about the current session start limit,
    at the time when the client connected for the first time.

    .. versionadded:: 2.5

    Attributes
    ----------
    total: :class:`int`
        The total number of allowed session starts.
    remaining: :class:`int`
        The remaining number of allowed session starts.
    reset_after: :class:`int`
        The number of milliseconds after which the :attr:`.remaining` limit resets,
        relative to when the client connected.
        See also :attr:`reset_time`.
    max_concurrency: :class:`int`
        The number of allowed ``IDENTIFY`` requests per 5 seconds.
    reset_time: :class:`datetime.datetime`
        The approximate time at which which the :attr:`.remaining` limit resets.
    """

    __slots__: Tuple[str, ...] = (
        "total",
        "remaining",
        "reset_after",
        "max_concurrency",
        "reset_time",
    )

    def __init__(self, data: SessionStartLimitPayload):
        self.total: int = data["total"]
        self.remaining: int = data["remaining"]
        self.reset_after: int = data["reset_after"]
        self.max_concurrency: int = data["max_concurrency"]

        self.reset_time: datetime = utils.utcnow() + timedelta(milliseconds=self.reset_after)

    def __repr__(self):
        return (
            f"<SessionStartLimit total={self.total!r} remaining={self.remaining!r} "
            f"reset_after={self.reset_after!r} max_concurrency={self.max_concurrency!r} reset_time={self.reset_time!s}>"
        )


class Client:
    """
    Represents a client connection that connects to Discord.
    This class is used to interact with the Discord WebSocket and API.

    A number of options can be passed to the :class:`Client`.

    Parameters
    ----------
    max_messages: Optional[:class:`int`]
        The maximum number of messages to store in the internal message cache.
        This defaults to ``1000``. Passing in ``None`` disables the message cache.

        .. versionchanged:: 1.3
            Allow disabling the message cache and change the default size to ``1000``.
    loop: Optional[:class:`asyncio.AbstractEventLoop`]
        The :class:`asyncio.AbstractEventLoop` to use for asynchronous operations.
        Defaults to ``None``, in which case the default event loop is used via
        :func:`asyncio.get_event_loop()`.
    connector: Optional[:class:`aiohttp.BaseConnector`]
        The connector to use for connection pooling.
    proxy: Optional[:class:`str`]
        Proxy URL.
    proxy_auth: Optional[:class:`aiohttp.BasicAuth`]
        An object that represents proxy HTTP Basic Authorization.
    shard_id: Optional[:class:`int`]
        Integer starting at ``0`` and less than :attr:`.shard_count`.
    shard_count: Optional[:class:`int`]
        The total number of shards.
    application_id: :class:`int`
        The client's application ID.
    intents: :class:`Intents`
        The intents that you want to enable for the session. This is a way of
        disabling and enabling certain gateway events from triggering and being sent.
        If not given, defaults to a regularly constructed :class:`Intents` class.

        .. versionadded:: 1.5

    member_cache_flags: :class:`MemberCacheFlags`
        Allows for finer control over how the library caches members.
        If not given, defaults to cache as much as possible with the
        currently selected intents.

        .. versionadded:: 1.5

    chunk_guilds_at_startup: :class:`bool`
        Indicates if :func:`.on_ready` should be delayed to chunk all guilds
        at start-up if necessary. This operation is incredibly slow for large
        amounts of guilds. The default is ``True`` if :attr:`Intents.members`
        is ``True``.

        .. versionadded:: 1.5

    status: Optional[:class:`.Status`]
        A status to start your presence with upon logging on to Discord.
    activity: Optional[:class:`.BaseActivity`]
        An activity to start your presence with upon logging on to Discord.
    allowed_mentions: Optional[:class:`AllowedMentions`]
        Control how the client handles mentions by default on every message sent.

        .. versionadded:: 1.4

    heartbeat_timeout: :class:`float`
        The maximum numbers of seconds before timing out and restarting the
        WebSocket in the case of not receiving a HEARTBEAT_ACK. Useful if
        processing the initial packets take too long to the point of disconnecting
        you. The default timeout is 60 seconds.
    guild_ready_timeout: :class:`float`
        The maximum number of seconds to wait for the GUILD_CREATE stream to end before
        preparing the member cache and firing READY. The default timeout is 2 seconds.

        .. versionadded:: 1.4

    assume_unsync_clock: :class:`bool`
        Whether to assume the system clock is unsynced. This applies to the ratelimit handling
        code. If this is set to ``True``, the default, then the library uses the time to reset
        a rate limit bucket given by Discord. If this is ``False`` then your system clock is
        used to calculate how long to sleep for. If this is set to ``False`` it is recommended to
        sync your system clock to Google's NTP server.

        .. versionadded:: 1.3

    enable_debug_events: :class:`bool`
        Whether to enable events that are useful only for debugging gateway related information.

        Right now this involves :func:`on_socket_raw_receive` and :func:`on_socket_raw_send`. If
        this is ``False`` then those events will not be dispatched (due to performance considerations).
        To enable these events, this must be set to ``True``. Defaults to ``False``.

        .. versionadded:: 2.0

    test_guilds: List[:class:`int`]
        The list of IDs of the guilds where you're going to test your application commands.
        Defaults to ``None``, which means global registration of commands across
        all guilds.

        .. versionadded:: 2.1

    sync_commands: :class:`bool`
        Whether to enable automatic synchronization of application commands in your code.
        Defaults to ``True``, which means that commands in API are automatically synced
        with the commands specified in your code.

        .. versionadded:: 2.1

    sync_commands_debug: :class:`bool`
        Whether to always show sync debug logs (uses ``INFO`` log level if it's enabled, prints otherwise).
        If disabled, uses the default ``DEBUG`` log level which isn't shown unless the log level is changed manually.
        Useful for tracking the commands being registered in the API.

        .. versionadded:: 2.1

        .. versionchanged:: 2.4
            Changes the log level of corresponding messages from ``DEBUG`` to ``INFO`` or ``print``\\s them,
            instead of controlling whether they are enabled at all.

    localization_provider: :class:`.LocalizationProtocol`
        An implementation of :class:`.LocalizationProtocol` to use for localization of
        application commands.
        If not provided, the default :class:`.LocalizationStore` implementation is used.

        .. versionadded:: 2.5

    strict_localization: :class:`bool`
        Whether to raise an exception when localizations for a specific key couldn't be found.
        This is mainly useful for testing/debugging, consider disabling this eventually
        as missing localized names will automatically fall back to the default/base name without it.
        Only applicable if the ``localization_provider`` parameter is not provided.
        Defaults to ``False``.

        .. versionadded:: 2.5

    Attributes
    ----------
    ws
        The websocket gateway the client is currently connected to. Could be ``None``.
    loop: :class:`asyncio.AbstractEventLoop`
        The event loop that the client uses for asynchronous operations.
    asyncio_debug: :class:`bool`
        Whether to enable asyncio debugging when the client starts.
        Defaults to False.
    session_start_limit: Optional[:class:`SessionStartLimit`]
        Information about the current session start limit.
        Only available after initiating the connection.

        .. versionadded:: 2.5
    i18n: :class:`.LocalizationProtocol`
        An implementation of :class:`.LocalizationProtocol` used for localization of
        application commands.

        .. versionadded:: 2.5
    """

    def __init__(
        self,
        *,
        asyncio_debug: bool = False,
        loop: Optional[asyncio.AbstractEventLoop] = None,
        **options: Any,
    ):
        # self.ws is set in the connect method
        self.ws: DiscordWebSocket = None  # type: ignore
        self.loop: asyncio.AbstractEventLoop = asyncio.get_event_loop() if loop is None else loop
        self.loop.set_debug(asyncio_debug)
        self._listeners: Dict[str, List[Tuple[asyncio.Future, Callable[..., bool]]]] = {}
        self.shard_id: Optional[int] = options.get("shard_id")
        self.shard_count: Optional[int] = options.get("shard_count")
        self.session_start_limit: Optional[SessionStartLimit] = None

        connector: Optional[aiohttp.BaseConnector] = options.pop("connector", None)
        proxy: Optional[str] = options.pop("proxy", None)
        proxy_auth: Optional[aiohttp.BasicAuth] = options.pop("proxy_auth", None)
        unsync_clock: bool = options.pop("assume_unsync_clock", True)
        self.http: HTTPClient = HTTPClient(
            connector, proxy=proxy, proxy_auth=proxy_auth, unsync_clock=unsync_clock, loop=self.loop
        )

        self._handlers: Dict[str, Callable] = {
            "ready": self._handle_ready,
            "connect_internal": self._handle_first_connect,
        }

        self._hooks: Dict[str, Callable] = {"before_identify": self._call_before_identify_hook}

        self._enable_debug_events: bool = options.pop("enable_debug_events", False)
        self._connection: ConnectionState = self._get_state(**options)
        self._connection.shard_count = self.shard_count
        self._closed: bool = False
        self._ready: asyncio.Event = asyncio.Event()
        self._first_connect: asyncio.Event = asyncio.Event()
        self._connection._get_websocket = self._get_websocket
        self._connection._get_client = lambda: self

        if VoiceClient.warn_nacl:
            VoiceClient.warn_nacl = False
            _log.warning("PyNaCl is not installed, voice will NOT be supported")

        i18n_strict: bool = options.pop("strict_localization", False)
        i18n = options.pop("localization_provider", None)
        if i18n is None:
            i18n = LocalizationStore(strict=i18n_strict)
        self.i18n: LocalizationProtocol = i18n

    # internals

    def _get_websocket(
        self, guild_id: Optional[int] = None, *, shard_id: Optional[int] = None
    ) -> DiscordWebSocket:
        return self.ws

    def _get_state(self, **options: Any) -> ConnectionState:
        return ConnectionState(
            dispatch=self.dispatch,
            handlers=self._handlers,
            hooks=self._hooks,
            http=self.http,
            loop=self.loop,
            **options,
        )

    def _handle_ready(self) -> None:
        self._ready.set()

    def _handle_first_connect(self) -> None:
        if self._first_connect.is_set():
            return
        self._first_connect.set()

    @property
    def latency(self) -> float:
        """:class:`float`: Measures latency between a HEARTBEAT and a HEARTBEAT_ACK in seconds.

        This could be referred to as the Discord WebSocket protocol latency.
        """
        ws = self.ws
        return float("nan") if not ws else ws.latency

    def is_ws_ratelimited(self) -> bool:
        """Whether the websocket is currently rate limited.

        This can be useful to know when deciding whether you should query members
        using HTTP or via the gateway.

        .. versionadded:: 1.6

        :return type: :class:`bool`
        """
        if self.ws:
            return self.ws.is_ratelimited()
        return False

    @property
    def user(self) -> ClientUser:
        """Optional[:class:`.ClientUser`]: Represents the connected client. ``None`` if not logged in."""
        return self._connection.user

    @property
    def guilds(self) -> List[Guild]:
        """List[:class:`.Guild`]: The guilds that the connected client is a member of."""
        return self._connection.guilds

    @property
    def emojis(self) -> List[Emoji]:
        """List[:class:`.Emoji`]: The emojis that the connected client has."""
        return self._connection.emojis

    @property
    def stickers(self) -> List[GuildSticker]:
        """List[:class:`.GuildSticker`]: The stickers that the connected client has.

        .. versionadded:: 2.0
        """
        return self._connection.stickers

    @property
    def cached_messages(self) -> Sequence[Message]:
        """Sequence[:class:`.Message`]: Read-only list of messages the connected client has cached.

        .. versionadded:: 1.1
        """
        return utils.SequenceProxy(self._connection._messages or [])

    @property
    def private_channels(self) -> List[PrivateChannel]:
        """List[:class:`.abc.PrivateChannel`]: The private channels that the connected client is participating on.

        .. note::

            This returns only up to 128 most recent private channels due to an internal working
            on how Discord deals with private channels.
        """
        return self._connection.private_channels

    @property
    def voice_clients(self) -> List[VoiceProtocol]:
        """List[:class:`.VoiceProtocol`]: Represents a list of voice connections.

        These are usually :class:`.VoiceClient` instances.
        """
        return self._connection.voice_clients

    @property
    def application_id(self) -> int:
        """Optional[:class:`int`]: The client's application ID.

        If this is not passed via ``__init__`` then this is retrieved
        through the gateway when an event contains the data. Usually
        after :func:`~disnake.on_connect` is called.

        .. versionadded:: 2.0
        """
        return self._connection.application_id  # type: ignore

    @property
    def application_flags(self) -> ApplicationFlags:
        """:class:`~disnake.ApplicationFlags`: The client's application flags.

        .. versionadded:: 2.0
        """
        return self._connection.application_flags

    @property
    def global_application_commands(self) -> List[APIApplicationCommand]:
        """List[Union[:class:`.APIUserCommand`, :class:`.APIMessageCommand`, :class:`.APISlashCommand`]: The client's global application commands."""
        return list(self._connection._global_application_commands.values())

    @property
    def global_slash_commands(self) -> List[APISlashCommand]:
        """List[:class:`.APISlashCommand`]: The client's global slash commands."""
        return [
            cmd
            for cmd in self._connection._global_application_commands.values()
            if isinstance(cmd, APISlashCommand)
        ]

    @property
    def global_user_commands(self) -> List[APIUserCommand]:
        """List[:class:`.APIUserCommand`]: The client's global user commands."""
        return [
            cmd
            for cmd in self._connection._global_application_commands.values()
            if isinstance(cmd, APIUserCommand)
        ]

    @property
    def global_message_commands(self) -> List[APIMessageCommand]:
        """List[:class:`.APIMessageCommand`]: The client's global message commands."""
        return [
            cmd
            for cmd in self._connection._global_application_commands.values()
            if isinstance(cmd, APIMessageCommand)
        ]

    def get_message(self, id: int) -> Optional[Message]:
        """Gets the message with the given ID from the bot's message cache.

        Parameters
        ----------
        id: :class:`int`
            The ID of the message to look for.

        Returns
        -------
        Optional[:class:`.Message`]
            The corresponding message.
        """
        return utils.get(self.cached_messages, id=id)

    @overload
    async def get_or_fetch_user(
        self, user_id: int, *, strict: Literal[False] = ...
    ) -> Optional[User]:
        ...

    @overload
    async def get_or_fetch_user(self, user_id: int, *, strict: Literal[True]) -> User:
        ...

    async def get_or_fetch_user(self, user_id: int, *, strict: bool = False) -> Optional[User]:
        """|coro|

        Tries to get the user from the cache. If fails, it tries to
        fetch the user from the API.

        Parameters
        ----------
        user_id: :class:`int`
            The ID to search for.

        Returns
        -------
        :class:`~disnake.User`
            The user with the given ID
        """
        user = self.get_user(user_id)
        if user is not None:
            return user
        try:
            user = await self.fetch_user(user_id)
        except Exception:
            if strict:
                raise
            return None
        return user

    getch_user = get_or_fetch_user

    def is_ready(self) -> bool:
        """Whether the client's internal cache is ready for use.

        :return type: :class:`bool`
        """
        return self._ready.is_set()

    async def _run_event(
        self,
        coro: Callable[..., Coroutine[Any, Any, Any]],
        event_name: str,
        *args: Any,
        **kwargs: Any,
    ) -> None:
        try:
            await coro(*args, **kwargs)
        except asyncio.CancelledError:
            pass
        except Exception:
            try:
                await self.on_error(event_name, *args, **kwargs)
            except asyncio.CancelledError:
                pass

    def _schedule_event(
        self,
        coro: Callable[..., Coroutine[Any, Any, Any]],
        event_name: str,
        *args: Any,
        **kwargs: Any,
    ) -> asyncio.Task:
        wrapped = self._run_event(coro, event_name, *args, **kwargs)
        # Schedules the task
        return asyncio.create_task(wrapped, name=f"disnake: {event_name}")

    def dispatch(self, event: str, *args: Any, **kwargs: Any) -> None:
        _log.debug("Dispatching event %s", event)
        method = "on_" + event

        listeners = self._listeners.get(event)
        if listeners:
            removed = []
            for i, (future, condition) in enumerate(listeners):
                if future.cancelled():
                    removed.append(i)
                    continue

                try:
                    result = condition(*args)
                except Exception as exc:
                    future.set_exception(exc)
                    removed.append(i)
                else:
                    if result:
                        if len(args) == 0:
                            future.set_result(None)
                        elif len(args) == 1:
                            future.set_result(args[0])
                        else:
                            future.set_result(args)
                        removed.append(i)

            if len(removed) == len(listeners):
                self._listeners.pop(event)
            else:
                for idx in reversed(removed):
                    del listeners[idx]

        try:
            coro = getattr(self, method)
        except AttributeError:
            pass
        else:
            self._schedule_event(coro, method, *args, **kwargs)

    async def on_error(self, event_method: str, *args: Any, **kwargs: Any) -> None:
        """|coro|

        The default error handler provided by the client.

        By default this prints to :data:`sys.stderr` however it could be
        overridden to have a different implementation.
        Check :func:`~disnake.on_error` for more details.
        """
        print(f"Ignoring exception in {event_method}", file=sys.stderr)
        traceback.print_exc()

    # hooks

    async def _call_before_identify_hook(
        self, shard_id: Optional[int], *, initial: bool = False
    ) -> None:
        # This hook is an internal hook that actually calls the public one.
        # It allows the library to have its own hook without stepping on the
        # toes of those who need to override their own hook.
        await self.before_identify_hook(shard_id, initial=initial)

    async def before_identify_hook(self, shard_id: Optional[int], *, initial: bool = False) -> None:
        """|coro|

        A hook that is called before IDENTIFYing a session. This is useful
        if you wish to have more control over the synchronization of multiple
        IDENTIFYing clients.

        The default implementation sleeps for 5 seconds.

        .. versionadded:: 1.4

        Parameters
        ----------
        shard_id: :class:`int`
            The shard ID that requested being IDENTIFY'd
        initial: :class:`bool`
            Whether this IDENTIFY is the first initial IDENTIFY.
        """
        if not initial:
            await asyncio.sleep(5.0)

    # login state management

    async def login(self, token: str) -> None:
        """|coro|

        Logs in the client with the specified credentials.

        Parameters
        ----------
        token: :class:`str`
            The authentication token. Do not prefix this token with
            anything as the library will do it for you.

        Raises
        ------
        LoginFailure
            The wrong credentials are passed.
        HTTPException
            An unknown HTTP related error occurred,
            usually when it isn't 200 or the known incorrect credentials
            passing status code.
        """
        _log.info("logging in using static token")
        if not isinstance(token, str):
            raise TypeError(f"token must be of type str, got {type(token).__name__} instead")

        data = await self.http.static_login(token.strip())
        self._connection.user = ClientUser(state=self._connection, data=data)

    async def connect(
        self, *, reconnect: bool = True, ignore_session_start_limit: bool = False
    ) -> None:
        """|coro|

        Creates a websocket connection and lets the websocket listen
        to messages from Discord. This is a loop that runs the entire
        event system and miscellaneous aspects of the library. Control
        is not resumed until the WebSocket connection is terminated.

        .. versionchanged:: 2.6
            Added usage of :class:`.SessionStartLimit` when connecting to the API.
            Added the ``ignore_session_start_limit`` parameter.


        Parameters
        ----------
        reconnect: :class:`bool`
            Whether reconnecting should be attempted, either due to internet
            failure or a specific failure on Discord's part. Certain
            disconnects that lead to bad state will not be handled (such as
            invalid sharding payloads or bad tokens).

        ignore_session_start_limit: :class:`bool`
            Whether the API provided session start limit should be ignored when
            connecting to the API.

            .. versionadded:: 2.6

        Raises
        ------
        GatewayNotFound
            If the gateway to connect to Discord is not found. Usually if this
            is thrown then there is a Discord API outage.
        ConnectionClosed
            The websocket connection has been terminated.
        SessionStartLimitReached
            If the client doesn't have enough connects remaining in the current 24-hour window
            and ``ignore_session_start_limit`` is ``False`` this will be raised rather than
            connecting to the gateawy and Discord resetting the token.
            However, if ``ignore_session_start_limit`` is ``True``, the client will connect regardless
            and this exception will not be raised.
        """
        _, gateway, session_start_limit = await self.http.get_bot_gateway()
        self.session_start_limit = SessionStartLimit(session_start_limit)

        if not ignore_session_start_limit and self.session_start_limit.remaining == 0:
            raise SessionStartLimitReached(self.session_start_limit)

        ws_params = {
            "initial": True,
            "shard_id": self.shard_id,
            "gateway": gateway,
        }

        backoff = ExponentialBackoff()
        while not self.is_closed():
            try:
                coro = DiscordWebSocket.from_client(self, **ws_params)
                self.ws = await asyncio.wait_for(coro, timeout=60.0)
                ws_params["initial"] = False
                while True:
                    await self.ws.poll_event()
            except ReconnectWebSocket as e:
                _log.info("Got a request to %s the websocket.", e.op)
                self.dispatch("disconnect")
                ws_params.update(
                    sequence=self.ws.sequence, resume=e.resume, session=self.ws.session_id
                )
                continue
            except (
                OSError,
                HTTPException,
                GatewayNotFound,
                ConnectionClosed,
                aiohttp.ClientError,
                asyncio.TimeoutError,
            ) as exc:

                self.dispatch("disconnect")
                if not reconnect:
                    await self.close()
                    if isinstance(exc, ConnectionClosed) and exc.code == 1000:
                        # clean close, don't re-raise this
                        return
                    raise

                if self.is_closed():
                    return

                # If we get connection reset by peer then try to RESUME
                if isinstance(exc, OSError) and exc.errno in (54, 10054):
                    ws_params.update(
                        sequence=self.ws.sequence,
                        initial=False,
                        resume=True,
                        session=self.ws.session_id,
                    )
                    continue

                # We should only get this when an unhandled close code happens,
                # such as a clean disconnect (1000) or a bad state (bad token, no sharding, etc)
                # sometimes, Discord sends us 1000 for unknown reasons so we should reconnect
                # regardless and rely on is_closed instead
                if isinstance(exc, ConnectionClosed):
                    if exc.code == 4014:
                        raise PrivilegedIntentsRequired(exc.shard_id) from None
                    if exc.code != 1000:
                        await self.close()
                        raise

                retry = backoff.delay()
                _log.exception("Attempting a reconnect in %.2fs", retry)
                await asyncio.sleep(retry)
                # Always try to RESUME the connection
                # If the connection is not RESUME-able then the gateway will invalidate the session.
                # This is apparently what the official Discord client does.
                ws_params.update(sequence=self.ws.sequence, resume=True, session=self.ws.session_id)

    async def close(self) -> None:
        """|coro|

        Closes the connection to Discord.
        """
        if self._closed:
            return

        self._closed = True

        for voice in self.voice_clients:
            try:
                await voice.disconnect(force=True)
            except Exception:
                # if an error happens during disconnects, disregard it.
                pass

        if self.ws is not None and self.ws.open:
            await self.ws.close(code=1000)

        await self.http.close()
        self._ready.clear()

    def clear(self) -> None:
        """Clears the internal state of the bot.

        After this, the bot can be considered "re-opened", i.e. :meth:`is_closed`
        and :meth:`is_ready` both return ``False`` along with the bot's internal
        cache cleared.
        """
        self._closed = False
        self._ready.clear()
        self._connection.clear()
        self.http.recreate()

    async def start(
        self, token: str, *, reconnect: bool = True, ignore_session_start_limit: bool = False
    ) -> None:
        """|coro|

        A shorthand coroutine for :meth:`login` + :meth:`connect`.

        Raises
        ------
        TypeError
            An unexpected keyword argument was received.
        """
        await self.login(token)
        await self.connect(
            reconnect=reconnect, ignore_session_start_limit=ignore_session_start_limit
        )

    def run(self, *args: Any, **kwargs: Any) -> None:
        """A blocking call that abstracts away the event loop
        initialisation from you.

        If you want more control over the event loop then this
        function should not be used. Use :meth:`start` coroutine
        or :meth:`connect` + :meth:`login`.

        Roughly Equivalent to: ::

            try:
                loop.run_until_complete(start(*args, **kwargs))
            except KeyboardInterrupt:
                loop.run_until_complete(close())
                # cancel all tasks lingering
            finally:
                loop.close()

        .. warning::

            This function must be the last function to call due to the fact that it
            is blocking. That means that registration of events or anything being
            called after this function call will not execute until it returns.
        """
        loop = self.loop

        try:
            loop.add_signal_handler(signal.SIGINT, lambda: loop.stop())
            loop.add_signal_handler(signal.SIGTERM, lambda: loop.stop())
        except NotImplementedError:
            pass

        async def runner():
            try:
                await self.start(*args, **kwargs)
            finally:
                if not self.is_closed():
                    await self.close()

        def stop_loop_on_completion(f):
            loop.stop()

        future = asyncio.ensure_future(runner(), loop=loop)
        future.add_done_callback(stop_loop_on_completion)
        try:
            loop.run_forever()
        except KeyboardInterrupt:
            _log.info("Received signal to terminate bot and event loop.")
        finally:
            future.remove_done_callback(stop_loop_on_completion)
            _log.info("Cleaning up tasks.")
            _cleanup_loop(loop)

        if not future.cancelled():
            try:
                return future.result()
            except KeyboardInterrupt:
                # I am unsure why this gets raised here but suppress it anyway
                return None

    # properties

    def is_closed(self) -> bool:
        """Whether the websocket connection is closed.

        :return type: :class:`bool`
        """
        return self._closed

    @property
    def activity(self) -> Optional[ActivityTypes]:
        """Optional[:class:`.BaseActivity`]: The activity being used upon logging in."""
        return create_activity(self._connection._activity, state=self._connection)

    @activity.setter
    def activity(self, value: Optional[ActivityTypes]) -> None:
        if value is None:
            self._connection._activity = None
        elif isinstance(value, BaseActivity):
            # ConnectionState._activity is typehinted as ActivityPayload, we're passing Dict[str, Any]
            self._connection._activity = value.to_dict()  # type: ignore
        else:
            raise TypeError("activity must derive from BaseActivity.")

    @property
    def status(self):
        """:class:`.Status`: The status being used upon logging on to Discord.

        .. versionadded:: 2.0
        """
        if self._connection._status in {state.value for state in Status}:
            return Status(self._connection._status)
        return Status.online

    @status.setter
    def status(self, value):
        if value is Status.offline:
            self._connection._status = "invisible"
        elif isinstance(value, Status):
            self._connection._status = str(value)
        else:
            raise TypeError("status must derive from Status.")

    @property
    def allowed_mentions(self) -> Optional[AllowedMentions]:
        """Optional[:class:`~disnake.AllowedMentions`]: The allowed mention configuration.

        .. versionadded:: 1.4
        """
        return self._connection.allowed_mentions

    @allowed_mentions.setter
    def allowed_mentions(self, value: Optional[AllowedMentions]) -> None:
        if value is None or isinstance(value, AllowedMentions):
            self._connection.allowed_mentions = value
        else:
            raise TypeError(f"allowed_mentions must be AllowedMentions not {value.__class__!r}")

    @property
    def intents(self) -> Intents:
        """:class:`~disnake.Intents`: The intents configured for this connection.

        .. versionadded:: 1.5
        """
        return self._connection.intents

    # helpers/getters

    @property
    def users(self) -> List[User]:
        """List[:class:`~disnake.User`]: Returns a list of all the users the bot can see."""
        return list(self._connection._users.values())

    def get_channel(self, id: int, /) -> Optional[Union[GuildChannel, Thread, PrivateChannel]]:
        """Returns a channel or thread with the given ID.

        Parameters
        ----------
        id: :class:`int`
            The ID to search for.

        Returns
        -------
        Optional[Union[:class:`.abc.GuildChannel`, :class:`.Thread`, :class:`.abc.PrivateChannel`]]
            The returned channel or ``None`` if not found.
        """
        return self._connection.get_channel(id)

    def get_partial_messageable(
        self, id: int, *, type: Optional[ChannelType] = None
    ) -> PartialMessageable:
        """Returns a partial messageable with the given channel ID.

        This is useful if you have a channel_id but don't want to do an API call
        to send messages to it.

        .. versionadded:: 2.0

        Parameters
        ----------
        id: :class:`int`
            The channel ID to create a partial messageable for.
        type: Optional[:class:`.ChannelType`]
            The underlying channel type for the partial messageable.

        Returns
        -------
        :class:`.PartialMessageable`
            The partial messageable
        """
        return PartialMessageable(state=self._connection, id=id, type=type)

    def get_stage_instance(self, id: int, /) -> Optional[StageInstance]:
        """Returns a stage instance with the given stage channel ID.

        .. versionadded:: 2.0

        Parameters
        ----------
        id: :class:`int`
            The ID to search for.

        Returns
        -------
        Optional[:class:`.StageInstance`]
            The returns stage instance or ``None`` if not found.
        """
        from .channel import StageChannel

        channel = self._connection.get_channel(id)

        if isinstance(channel, StageChannel):
            return channel.instance

    def get_guild(self, id: int, /) -> Optional[Guild]:
        """Returns a guild with the given ID.

        Parameters
        ----------
        id: :class:`int`
            The ID to search for.

        Returns
        -------
        Optional[:class:`.Guild`]
            The guild or ``None`` if not found.
        """
        return self._connection._get_guild(id)

    def get_user(self, id: int, /) -> Optional[User]:
        """Returns a user with the given ID.

        Parameters
        ----------
        id: :class:`int`
            The ID to search for.

        Returns
        -------
        Optional[:class:`~disnake.User`]
            The user or ``None`` if not found.
        """
        return self._connection.get_user(id)

    def get_emoji(self, id: int, /) -> Optional[Emoji]:
        """Returns an emoji with the given ID.

        Parameters
        ----------
        id: :class:`int`
            The ID to search for.

        Returns
        -------
        Optional[:class:`.Emoji`]
            The custom emoji or ``None`` if not found.
        """
        return self._connection.get_emoji(id)

    def get_sticker(self, id: int, /) -> Optional[GuildSticker]:
        """Returns a guild sticker with the given ID.

        .. versionadded:: 2.0

        .. note::

            To retrieve standard stickers, use :meth:`.fetch_sticker`.
            or :meth:`.fetch_premium_sticker_packs`.

        Returns
        -------
        Optional[:class:`.GuildSticker`]
            The sticker or ``None`` if not found.
        """
        return self._connection.get_sticker(id)

    def get_all_channels(self) -> Generator[GuildChannel, None, None]:
        """A generator that retrieves every :class:`.abc.GuildChannel` the client can 'access'.

        This is equivalent to: ::

            for guild in client.guilds:
                for channel in guild.channels:
                    yield channel

        .. note::

            Just because you receive a :class:`.abc.GuildChannel` does not mean that
            you can communicate in said channel. :meth:`.abc.GuildChannel.permissions_for` should
            be used for that.

        Yields
        ------
        :class:`.abc.GuildChannel`
            A channel the client can 'access'.
        """
        for guild in self.guilds:
            yield from guild.channels

    def get_all_members(self) -> Generator[Member, None, None]:
        """Returns a generator with every :class:`.Member` the client can see.

        This is equivalent to: ::

            for guild in client.guilds:
                for member in guild.members:
                    yield member

        Yields
        ------
        :class:`.Member`
            A member the client can see.
        """
        for guild in self.guilds:
            yield from guild.members

    def get_guild_application_commands(self, guild_id: int) -> List[APIApplicationCommand]:
        """Returns a list of all application commands in the guild with the given ID.

        Parameters
        ----------
        guild_id: :class:`int`
            The ID to search for.

        Returns
        -------
        List[Union[:class:`.APIUserCommand`, :class:`.APIMessageCommand`, :class:`.APISlashCommand`]]
            The list of application commands.
        """
        data = self._connection._guild_application_commands.get(guild_id, {})
        return list(data.values())

    def get_guild_slash_commands(self, guild_id: int) -> List[APISlashCommand]:
        """
        Returns a list of all slash commands in the guild with the given ID.

        Parameters
        ----------
        guild_id: :class:`int`
            The ID to search for.

        Returns
        -------
        List[:class:`.APISlashCommand`]
            The list of slash commands.
        """
        data = self._connection._guild_application_commands.get(guild_id, {})
        return [cmd for cmd in data.values() if isinstance(cmd, APISlashCommand)]

    def get_guild_user_commands(self, guild_id: int) -> List[APIUserCommand]:
        """
        Returns a list of all user commands in the guild with the given ID.

        Parameters
        ----------
        guild_id: :class:`int`
            The ID to search for.

        Returns
        -------
        List[:class:`.APIUserCommand`]
            The list of user commands.
        """
        data = self._connection._guild_application_commands.get(guild_id, {})
        return [cmd for cmd in data.values() if isinstance(cmd, APIUserCommand)]

    def get_guild_message_commands(self, guild_id: int) -> List[APIMessageCommand]:
        """
        Returns a list of all message commands in the guild with the given ID.

        Parameters
        ----------
        guild_id: :class:`int`
            The ID to search for.

        Returns
        -------
        List[:class:`.APIMessageCommand`]
            The list of message commands.
        """
        data = self._connection._guild_application_commands.get(guild_id, {})
        return [cmd for cmd in data.values() if isinstance(cmd, APIMessageCommand)]

    def get_global_command(self, id: int) -> Optional[APIApplicationCommand]:
        """
        Returns a global application command with the given ID.

        Parameters
        ----------
        id: :class:`int`
            The ID to search for.

        Returns
        -------
        Optional[Union[:class:`.APIUserCommand`, :class:`.APIMessageCommand`, :class:`.APISlashCommand`]]
            The application command.
        """
        return self._connection._get_global_application_command(id)

    def get_guild_command(self, guild_id: int, id: int) -> Optional[APIApplicationCommand]:
        """
        Returns a guild application command with the given guild ID and application command ID.

        Parameters
        ----------
        guild_id: :class:`int`
            The guild ID to search for.
        id: :class:`int`
            The command ID to search for.

        Returns
        -------
        Optional[Union[:class:`.APIUserCommand`, :class:`.APIMessageCommand`, :class:`.APISlashCommand`]]
            The application command.
        """
        return self._connection._get_guild_application_command(guild_id, id)

    def get_global_command_named(
        self, name: str, cmd_type: ApplicationCommandType = None
    ) -> Optional[APIApplicationCommand]:
        """
        Returns a global application command matching the given name.

        Parameters
        ----------
        name: :class:`str`
            The name to look for.
        cmd_type: :class:`.ApplicationCommandType`
            The type to look for. By default, no types are checked.

        Returns
        -------
        Optional[Union[:class:`.APIUserCommand`, :class:`.APIMessageCommand`, :class:`.APISlashCommand`]]
            The application command.
        """
        return self._connection._get_global_command_named(name, cmd_type)

    def get_guild_command_named(
        self, guild_id: int, name: str, cmd_type: ApplicationCommandType = None
    ) -> Optional[APIApplicationCommand]:
        """
        Returns a guild application command matching the given name.

        Parameters
        ----------
        guild_id: :class:`int`
            The guild ID to search for.
        name: :class:`str`
            The command name to search for.
        cmd_type: :class:`.ApplicationCommandType`
            The type to look for. By default, no types are checked.

        Returns
        -------
        Optional[Union[:class:`.APIUserCommand`, :class:`.APIMessageCommand`, :class:`.APISlashCommand`]]
            The application command.
        """
        return self._connection._get_guild_command_named(guild_id, name, cmd_type)

    # listeners/waiters

    async def wait_until_ready(self) -> None:
        """|coro|

        Waits until the client's internal cache is all ready.
        """
        await self._ready.wait()

    async def wait_until_first_connect(self) -> None:
        """|coro|

        Waits until the first connect.
        """
        await self._first_connect.wait()

    def wait_for(
        self,
        event: str,
        *,
        check: Optional[Callable[..., bool]] = None,
        timeout: Optional[float] = None,
    ) -> Any:
        """|coro|

        Waits for a WebSocket event to be dispatched.

        This could be used to wait for a user to reply to a message,
        or to react to a message, or to edit a message in a self-contained
        way.

        The ``timeout`` parameter is passed onto :func:`asyncio.wait_for`. By default,
        it does not timeout. Note that this does propagate the
        :exc:`asyncio.TimeoutError` for you in case of timeout and is provided for
        ease of use.

        In case the event returns multiple arguments, a :class:`tuple` containing those
        arguments is returned instead. Please check the
        :ref:`documentation <discord-api-events>` for a list of events and their
        parameters.

        This function returns the **first event that meets the requirements**.

        Examples
        --------

        Waiting for a user reply: ::

            @client.event
            async def on_message(message):
                if message.content.startswith('$greet'):
                    channel = message.channel
                    await channel.send('Say hello!')

                    def check(m):
                        return m.content == 'hello' and m.channel == channel

                    msg = await client.wait_for('message', check=check)
                    await channel.send(f'Hello {msg.author}!')

        Waiting for a thumbs up reaction from the message author: ::

            @client.event
            async def on_message(message):
                if message.content.startswith('$thumb'):
                    channel = message.channel
                    await channel.send('Send me that \N{THUMBS UP SIGN} reaction, mate')

                    def check(reaction, user):
                        return user == message.author and str(reaction.emoji) == '\N{THUMBS UP SIGN}'

                    try:
                        reaction, user = await client.wait_for('reaction_add', timeout=60.0, check=check)
                    except asyncio.TimeoutError:
                        await channel.send('\N{THUMBS DOWN SIGN}')
                    else:
                        await channel.send('\N{THUMBS UP SIGN}')


        Parameters
        ----------
        event: :class:`str`
            The event name, similar to the :ref:`event reference <discord-api-events>`,
            but without the ``on_`` prefix, to wait for.
        check: Optional[Callable[..., :class:`bool`]]
            A predicate to check what to wait for. The arguments must meet the
            parameters of the event being waited for.
        timeout: Optional[:class:`float`]
            The number of seconds to wait before timing out and raising
            :exc:`asyncio.TimeoutError`.

        Raises
        ------
        asyncio.TimeoutError
            If a timeout is provided and it was reached.

        Returns
        -------
        Any
            Returns no arguments, a single argument, or a :class:`tuple` of multiple
            arguments that mirrors the parameters passed in the
            :ref:`event reference <discord-api-events>`.
        """
        future = self.loop.create_future()
        if check is None:

            def _check(*args):
                return True

            check = _check

        ev = event.lower()
        try:
            listeners = self._listeners[ev]
        except KeyError:
            listeners = []
            self._listeners[ev] = listeners

        listeners.append((future, check))
        return asyncio.wait_for(future, timeout)

    # event registration

    def event(self, coro: CoroT) -> CoroT:
        """A decorator that registers an event to listen to.

        You can find more info about the events on the :ref:`documentation below <discord-api-events>`.

        The events must be a :ref:`coroutine <coroutine>`, if not, :exc:`TypeError` is raised.

        Example
        ---------

        .. code-block:: python3

            @client.event
            async def on_ready():
                print('Ready!')

        Raises
        ------
        TypeError
            The coroutine passed is not actually a coroutine.
        """
        if not asyncio.iscoroutinefunction(coro):
            raise TypeError("event registered must be a coroutine function")

        setattr(self, coro.__name__, coro)
        _log.debug("%s has successfully been registered as an event", coro.__name__)
        return coro

    async def change_presence(
        self,
        *,
        activity: Optional[BaseActivity] = None,
        status: Optional[Status] = None,
    ):
        """|coro|

        Changes the client's presence.

        .. versionchanged:: 2.6
            Raises :exc:`TypeError` instead of ``InvalidArgument``.

        Example
        ---------

        .. code-block:: python3

            game = disnake.Game("with the API")
            await client.change_presence(status=disnake.Status.idle, activity=game)

        .. versionchanged:: 2.0
            Removed the ``afk`` keyword-only parameter.

        Parameters
        ----------
        activity: Optional[:class:`.BaseActivity`]
            The activity being done. ``None`` if no currently active activity is done.
        status: Optional[:class:`.Status`]
            Indicates what status to change to. If ``None``, then
            :attr:`.Status.online` is used.

        Raises
        ------
        TypeError
            If the ``activity`` parameter is not the proper type.
        """
        if status is None:
            status_str = "online"
            status = Status.online
        elif status is Status.offline:
            status_str = "invisible"
            status = Status.offline
        else:
            status_str = str(status)

        await self.ws.change_presence(activity=activity, status=status_str)

        for guild in self._connection.guilds:
            me = guild.me
            if me is None:
                continue

            if activity is not None:
                me.activities = (activity,)  # type: ignore
            else:
                me.activities = ()

            me.status = status

    # Guild stuff

    def fetch_guilds(
        self,
        *,
        limit: Optional[int] = 100,
        before: SnowflakeTime = None,
        after: SnowflakeTime = None,
    ) -> GuildIterator:
        """Retrieves an :class:`.AsyncIterator` that enables receiving your guilds.

        .. note::

            Using this, you will only receive :attr:`.Guild.owner`, :attr:`.Guild.icon`,
            :attr:`.Guild.id`, and :attr:`.Guild.name` per :class:`.Guild`.

        .. note::

            This method is an API call. For general usage, consider :attr:`guilds` instead.

        Examples
        --------

        Usage ::

            async for guild in client.fetch_guilds(limit=150):
                print(guild.name)

        Flattening into a list ::

            guilds = await client.fetch_guilds(limit=150).flatten()
            # guilds is now a list of Guild...

        All parameters are optional.

        Parameters
        ----------
        limit: Optional[:class:`int`]
            The number of guilds to retrieve.
            If ``None``, it retrieves every guild you have access to. Note, however,
            that this would make it a slow operation.
            Defaults to ``100``.
        before: Union[:class:`.abc.Snowflake`, :class:`datetime.datetime`]
            Retrieves guilds before this date or object.
            If a datetime is provided, it is recommended to use a UTC aware datetime.
            If the datetime is naive, it is assumed to be local time.
        after: Union[:class:`.abc.Snowflake`, :class:`datetime.datetime`]
            Retrieve guilds after this date or object.
            If a datetime is provided, it is recommended to use a UTC aware datetime.
            If the datetime is naive, it is assumed to be local time.

        Raises
        ------
        HTTPException
            Retrieving the guilds failed.

        Yields
        --------
        :class:`.Guild`
            The guild with the guild data parsed.
        """
        return GuildIterator(self, limit=limit, before=before, after=after)

    async def fetch_template(self, code: Union[Template, str]) -> Template:
        """|coro|

        Retrieves a :class:`.Template` from a discord.new URL or code.

        Parameters
        ----------
        code: Union[:class:`.Template`, :class:`str`]
            The Discord Template Code or URL (must be a discord.new URL).

        Raises
        ------
        NotFound
            The template is invalid.
        HTTPException
            Retrieving the template failed.

        Returns
        -------
        :class:`.Template`
            The template from the URL/code.
        """
        code = utils.resolve_template(code)
        data = await self.http.get_template(code)
        return Template(data=data, state=self._connection)

    async def fetch_guild(self, guild_id: int, /) -> Guild:
        """|coro|

        Retrieves a :class:`.Guild` from the given ID.

        .. note::

            Using this, you will **not** receive :attr:`.Guild.channels`, :attr:`.Guild.members`,
            :attr:`.Member.activity` and :attr:`.Member.voice` per :class:`.Member`.

        .. note::

            This method is an API call. For general usage, consider :meth:`get_guild` instead.

        Parameters
        ----------
        guild_id: :class:`int`
            The ID of the guild to retrieve.

        Raises
        ------
        Forbidden
            You do not have access to the guild.
        HTTPException
            Retrieving the guild failed.

        Returns
        -------
        :class:`.Guild`
            The guild from the given ID.
        """
        data = await self.http.get_guild(guild_id)
        return Guild(data=data, state=self._connection)

    async def fetch_guild_preview(
        self,
        guild_id: int,
        /,
    ) -> GuildPreview:
        """|coro|

         Retrieves a :class:`.GuildPreview` from the given ID. Your bot does not have to be in this guild.

        .. note::

            This method may fetch any guild that has ``DISCOVERABLE`` in :attr:`.Guild.features`,
            but this information can not be known ahead of time.

            This will work for any guild that you are in.

        Parameters
        ----------
        guild_id: :class:`int`
            The ID of the guild to to retrieve a preview object.

        Raises
        ------
        NotFound
            Retrieving the guild preview failed.

        Returns
        -------
        :class:`.GuildPreview`
            The guild preview from the given ID.
        """
        data = await self.http.get_guild_preview(guild_id)
        return GuildPreview(data=data, state=self._connection)

    async def create_guild(
        self,
        *,
        name: str,
        icon: AssetBytes = MISSING,
        code: str = MISSING,
    ) -> Guild:
        """|coro|

        Creates a :class:`.Guild`.

        See :func:`guild_builder` for a more comprehensive alternative.

        Bot accounts in 10 or more guilds are not allowed to create guilds.

        .. versionchanged:: 2.5
            Removed the ``region`` parameter.

        .. versionchanged:: 2.6
            Raises :exc:`ValueError` instead of ``InvalidArgument``.

        Parameters
        ----------
        name: :class:`str`
            The name of the guild.
        icon: |resource_type|
            The icon of the guild.
            See :meth:`.ClientUser.edit` for more details on what is expected.

            .. versionchanged:: 2.5
                Now accepts various resource types in addition to :class:`bytes`.

        code: :class:`str`
            The code for a template to create the guild with.

            .. versionadded:: 1.4

        Raises
        ------
        NotFound
            The ``icon`` asset couldn't be found.
        HTTPException
            Guild creation failed.
        ValueError
            Invalid icon image format given. Must be PNG or JPG.
        TypeError
            The ``icon`` asset is a lottie sticker (see :func:`Sticker.read <disnake.Sticker.read>`).

        Returns
        -------
        :class:`.Guild`
            The created guild. This is not the same guild that is added to cache.
        """
        if icon is not MISSING:
            icon_base64 = await utils._assetbytes_to_base64_data(icon)
        else:
            icon_base64 = None

        if code:
            data = await self.http.create_from_template(code, name, icon_base64)
        else:
            data = await self.http.create_guild(name, icon_base64)
        return Guild(data=data, state=self._connection)

    def guild_builder(self, name: str) -> GuildBuilder:
        """Creates a builder object that can be used to create more complex guilds.

        This is a more comprehensive alternative to :func:`create_guild`.
        See :class:`.GuildBuilder` for details and examples.

        Bot accounts in 10 or more guilds are not allowed to create guilds.

        Parameters
        ----------
        name: :class:`str`
            The name of the guild.

        Returns
        -------
        :class:`.GuildBuilder`
            The guild builder object for configuring and creating a new guild.
        """
        return GuildBuilder(name=name, state=self._connection)

    async def fetch_stage_instance(self, channel_id: int, /) -> StageInstance:
        """|coro|

        Retrieves a :class:`.StageInstance` with the given ID.

        .. note::

            This method is an API call. For general usage, consider :meth:`get_stage_instance` instead.

        .. versionadded:: 2.0

        Parameters
        ----------
        channel_id: :class:`int`
            The stage channel ID.

        Raises
        ------
        NotFound
            The stage instance or channel could not be found.
        HTTPException
            Retrieving the stage instance failed.

        Returns
        -------
        :class:`.StageInstance`
            The stage instance from the given ID.
        """
        data = await self.http.get_stage_instance(channel_id)
        guild = self.get_guild(int(data["guild_id"]))
        return StageInstance(guild=guild, state=self._connection, data=data)  # type: ignore

    # Invite management

    async def fetch_invite(
        self,
        url: Union[Invite, str],
        *,
        with_counts: bool = True,
        with_expiration: bool = True,
        guild_scheduled_event_id: Optional[int] = None,
    ) -> Invite:
        """|coro|

        Retrieves an :class:`.Invite` from a discord.gg URL or ID.

        .. note::

            If the invite is for a guild you have not joined, the guild and channel
            attributes of the returned :class:`.Invite` will be :class:`.PartialInviteGuild` and
            :class:`.PartialInviteChannel` respectively.

        Parameters
        ----------
        url: Union[:class:`.Invite`, :class:`str`]
            The Discord invite ID or URL (must be a discord.gg URL).
        with_counts: :class:`bool`
            Whether to include count information in the invite. This fills the
            :attr:`.Invite.approximate_member_count` and :attr:`.Invite.approximate_presence_count`
            fields.
        with_expiration: :class:`bool`
            Whether to include the expiration date of the invite. This fills the
            :attr:`.Invite.expires_at` field.

            .. versionadded:: 2.0

        guild_scheduled_event_id: :class:`int`
            The ID of the scheduled event to include in the invite.
            If not provided, defaults to the ``event`` parameter in the URL if it exists,
            or the ID of the scheduled event contained in the provided invite object.

            .. versionadded:: 2.3

        Raises
        ------
        NotFound
            The invite has expired or is invalid.
        HTTPException
            Retrieving the invite failed.

        Returns
        -------
        :class:`.Invite`
            The invite from the URL/ID.
        """
        invite_id, params = utils.resolve_invite(url, with_params=True)

        if not guild_scheduled_event_id:
            # keep scheduled event ID from invite url/object
            if "event" in params:
                guild_scheduled_event_id = int(params["event"])
            elif isinstance(url, Invite) and url.guild_scheduled_event:
                guild_scheduled_event_id = url.guild_scheduled_event.id

        data = await self.http.get_invite(
            invite_id,
            with_counts=with_counts,
            with_expiration=with_expiration,
            guild_scheduled_event_id=guild_scheduled_event_id,
        )
        return Invite.from_incomplete(state=self._connection, data=data)

    async def delete_invite(self, invite: Union[Invite, str]) -> None:
        """|coro|

        Revokes an :class:`.Invite`, URL, or ID to an invite.

        You must have :attr:`~.Permissions.manage_channels` permission in
        the associated guild to do this.

        Parameters
        ----------
        invite: Union[:class:`.Invite`, :class:`str`]
            The invite to revoke.

        Raises
        ------
        Forbidden
            You do not have permissions to revoke invites.
        NotFound
            The invite is invalid or expired.
        HTTPException
            Revoking the invite failed.
        """
        invite_id = utils.resolve_invite(invite)
        await self.http.delete_invite(invite_id)

    # Voice region stuff

    async def fetch_voice_regions(self, guild_id: Optional[int] = None) -> List[VoiceRegion]:
        """Retrieves a list of :class:`.VoiceRegion`\\s.

        Retrieves voice regions for the user, or a guild if provided.

        .. versionadded:: 2.5

        Parameters
        ----------
        guild_id: Optional[:class:`int`]
            The guild to get regions for, if provided.

        Raises
        ------
        HTTPException
            Retrieving voice regions failed.
        NotFound
            The provided ``guild_id`` could not be found.
        """
        if guild_id:
            regions = await self.http.get_guild_voice_regions(guild_id)
        else:
            regions = await self.http.get_voice_regions()
        return [VoiceRegion(data=data) for data in regions]

    # Miscellaneous stuff

    async def fetch_widget(self, guild_id: int, /) -> Widget:
        """|coro|

        Retrieves a :class:`.Widget` for the given guild ID.

        .. note::

            The guild must have the widget enabled to get this information.

        Parameters
        ----------
        guild_id: :class:`int`
            The ID of the guild.

        Raises
        ------
        Forbidden
            The widget for this guild is disabled.
        HTTPException
            Retrieving the widget failed.

        Returns
        -------
        :class:`.Widget`
            The guild's widget.
        """
        data = await self.http.get_widget(guild_id)
        return Widget(state=self._connection, data=data)

    async def application_info(self) -> AppInfo:
        """|coro|

        Retrieves the bot's application information.

        Raises
        ------
        HTTPException
            Retrieving the information failed somehow.

        Returns
        -------
        :class:`.AppInfo`
            The bot's application information.
        """
        data = await self.http.application_info()
        if "rpc_origins" not in data:
            data["rpc_origins"] = None
        return AppInfo(self._connection, data)

    async def fetch_user(self, user_id: int, /) -> User:
        """|coro|

        Retrieves a :class:`~disnake.User` based on their ID.
        You do not have to share any guilds with the user to get this information,
        however many operations do require that you do.

        .. note::

            This method is an API call. If you have :attr:`disnake.Intents.members` and member cache enabled, consider :meth:`get_user` instead.

        Parameters
        ----------
        user_id: :class:`int`
            The ID of the user to retrieve.

        Raises
        ------
        NotFound
            A user with this ID does not exist.
        HTTPException
            Retrieving the user failed.

        Returns
        -------
        :class:`~disnake.User`
            The user you requested.
        """
        data = await self.http.get_user(user_id)
        return User(state=self._connection, data=data)

    async def fetch_channel(
        self,
        channel_id: int,
        /,
    ) -> Union[GuildChannel, PrivateChannel, Thread]:
        """|coro|

        Retrieves a :class:`.abc.GuildChannel`, :class:`.abc.PrivateChannel`, or :class:`.Thread` with the specified ID.

        .. note::

            This method is an API call. For general usage, consider :meth:`get_channel` instead.

        .. versionadded:: 1.2

        Parameters
        ----------
        channel_id: :class:`int`
            The ID of the channel to retrieve.

        Raises
        ------
        InvalidData
            An unknown channel type was received from Discord.
        HTTPException
            Retrieving the channel failed.
        NotFound
            Invalid Channel ID.
        Forbidden
            You do not have permission to fetch this channel.

        Returns
        -------
        Union[:class:`.abc.GuildChannel`, :class:`.abc.PrivateChannel`, :class:`.Thread`]
            The channel from the ID.
        """
        data = await self.http.get_channel(channel_id)

        factory, ch_type = _threaded_channel_factory(data["type"])
        if factory is None:
            raise InvalidData("Unknown channel type {type} for channel ID {id}.".format_map(data))

        if ch_type in (ChannelType.group, ChannelType.private):
            # the factory will be a DMChannel or GroupChannel here
            channel = factory(me=self.user, data=data, state=self._connection)  # type: ignore
        else:
            # the factory can't be a DMChannel or GroupChannel here
            guild_id = int(data["guild_id"])  # type: ignore
            guild = self.get_guild(guild_id) or Object(id=guild_id)
            # GuildChannels expect a Guild, we may be passing an Object
            channel = factory(guild=guild, state=self._connection, data=data)  # type: ignore

        return channel

    async def fetch_webhook(self, webhook_id: int, /) -> Webhook:
        """|coro|

        Retrieves a :class:`.Webhook` with the given ID.

        Parameters
        ----------
        webhook_id: :class:`int`
            The ID of the webhook to retrieve.

        Raises
        ------
        HTTPException
            Retrieving the webhook failed.
        NotFound
            Invalid webhook ID.
        Forbidden
            You do not have permission to fetch this webhook.

        Returns
        -------
        :class:`.Webhook`
            The webhook you requested.
        """
        data = await self.http.get_webhook(webhook_id)
        return Webhook.from_state(data, state=self._connection)

    async def fetch_sticker(self, sticker_id: int, /) -> Union[StandardSticker, GuildSticker]:
        """|coro|

        Retrieves a :class:`.Sticker` with the given ID.

        .. versionadded:: 2.0

        Parameters
        ----------
        sticker_id: :class:`int`
            The ID of the sticker to retrieve.

        Raises
        ------
        HTTPException
            Retrieving the sticker failed.
        NotFound
            Invalid sticker ID.

        Returns
        -------
        Union[:class:`.StandardSticker`, :class:`.GuildSticker`]
            The sticker you requested.
        """
        data = await self.http.get_sticker(sticker_id)
        cls, _ = _sticker_factory(data["type"])  # type: ignore
        return cls(state=self._connection, data=data)  # type: ignore

    async def fetch_premium_sticker_packs(self) -> List[StickerPack]:
        """|coro|

        Retrieves all available premium sticker packs.

        .. versionadded:: 2.0

        Raises
        ------
        HTTPException
            Retrieving the sticker packs failed.

        Returns
        -------
        List[:class:`.StickerPack`]
            All available premium sticker packs.
        """
        data = await self.http.list_premium_sticker_packs()
        return [StickerPack(state=self._connection, data=pack) for pack in data["sticker_packs"]]

    async def create_dm(self, user: Snowflake) -> DMChannel:
        """|coro|

        Creates a :class:`.DMChannel` with the given user.

        This should be rarely called, as this is done transparently for most
        people.

        .. versionadded:: 2.0

        Parameters
        ----------
        user: :class:`~disnake.abc.Snowflake`
            The user to create a DM with.

        Returns
        -------
        :class:`.DMChannel`
            The channel that was created.
        """
        state = self._connection
        found = state._get_private_channel_by_user(user.id)
        if found:
            return found

        data = await state.http.start_private_message(user.id)
        return state.add_dm_channel(data)

    def add_view(self, view: View, *, message_id: Optional[int] = None) -> None:
        """Registers a :class:`~disnake.ui.View` for persistent listening.

        This method should be used for when a view is comprised of components
        that last longer than the lifecycle of the program.

        .. versionadded:: 2.0

        Parameters
        ----------
        view: :class:`disnake.ui.View`
            The view to register for dispatching.
        message_id: Optional[:class:`int`]
            The message ID that the view is attached to. This is currently used to
            refresh the view's state during message update events. If not given
            then message update events are not propagated for the view.

        Raises
        ------
        TypeError
            A view was not passed.
        ValueError
            The view is not persistent. A persistent view has no timeout
            and all their components have an explicitly provided custom_id.
        """
        if not isinstance(view, View):
            raise TypeError(f"expected an instance of View not {view.__class__!r}")

        if not view.is_persistent():
            raise ValueError(
                "View is not persistent. Items need to have a custom_id set and View must have no timeout"
            )

        self._connection.store_view(view, message_id)

    @property
    def persistent_views(self) -> Sequence[View]:
        """Sequence[:class:`.View`]: A sequence of persistent views added to the client.

        .. versionadded:: 2.0
        """
        return self._connection.persistent_views

    # Application commands (global)

    async def fetch_global_commands(
        self,
        *,
        with_localizations: bool = True,
    ) -> List[APIApplicationCommand]:
        """|coro|

        Retrieves a list of global application commands.

        .. versionadded:: 2.1

        Parameters
        ----------
        with_localizations: :class:`bool`
            Whether to include localizations in the response. Defaults to ``True``.

            .. versionadded:: 2.5

        Returns
        -------
        List[Union[:class:`.APIUserCommand`, :class:`.APIMessageCommand`, :class:`.APISlashCommand`]]
            A list of application commands.
        """
        return await self._connection.fetch_global_commands(with_localizations=with_localizations)

    async def fetch_global_command(self, command_id: int) -> APIApplicationCommand:
        """|coro|

        Retrieves a global application command.

        .. versionadded:: 2.1

        Parameters
        ----------
        command_id: :class:`int`
            The ID of the command to retrieve.

        Returns
        -------
        Union[:class:`.APIUserCommand`, :class:`.APIMessageCommand`, :class:`.APISlashCommand`]
            The requested application command.
        """
        return await self._connection.fetch_global_command(command_id)

    async def create_global_command(
        self, application_command: ApplicationCommand
    ) -> APIApplicationCommand:
        """|coro|

        Creates a global application command.

        .. versionadded:: 2.1

        Parameters
        ----------
        application_command: :class:`.ApplicationCommand`
            An object representing the application command to create.

        Returns
        -------
        Union[:class:`.APIUserCommand`, :class:`.APIMessageCommand`, :class:`.APISlashCommand`]
            The application command that was created.
        """
        application_command.localize(self.i18n)
        return await self._connection.create_global_command(application_command)

    async def edit_global_command(
        self, command_id: int, new_command: ApplicationCommand
    ) -> APIApplicationCommand:
        """|coro|

        Edits a global application command.

        .. versionadded:: 2.1

        Parameters
        ----------
        command_id: :class:`int`
            The ID of the application command to edit.
        new_command: :class:`.ApplicationCommand`
            An object representing the edited application command.

        Returns
        -------
        Union[:class:`.APIUserCommand`, :class:`.APIMessageCommand`, :class:`.APISlashCommand`]
            The edited application command.
        """
        new_command.localize(self.i18n)
        return await self._connection.edit_global_command(command_id, new_command)

    async def delete_global_command(self, command_id: int) -> None:
        """|coro|

        Deletes a global application command.

        .. versionadded:: 2.1

        Parameters
        ----------
        command_id: :class:`int`
            The ID of the application command to delete.
        """
        return await self._connection.delete_global_command(command_id)

    async def bulk_overwrite_global_commands(
        self, application_commands: List[ApplicationCommand]
    ) -> List[APIApplicationCommand]:
        """|coro|

        Overwrites several global application commands in one API request.

        .. versionadded:: 2.1

        Parameters
        ----------
        application_commands: List[:class:`.ApplicationCommand`]
            A list of application commands to insert instead of the existing commands.

        Returns
        -------
        List[Union[:class:`.APIUserCommand`, :class:`.APIMessageCommand`, :class:`.APISlashCommand`]]
            A list of registered application commands.
        """
        for cmd in application_commands:
            cmd.localize(self.i18n)
        return await self._connection.bulk_overwrite_global_commands(application_commands)

    # Application commands (guild)

    async def fetch_guild_commands(
        self,
        guild_id: int,
        *,
        with_localizations: bool = True,
    ) -> List[APIApplicationCommand]:
        """|coro|

        Retrieves a list of guild application commands.

        .. versionadded:: 2.1

        Parameters
        ----------
        guild_id: :class:`int`
            The ID of the guild to fetch commands from.
        with_localizations: :class:`bool`
            Whether to include localizations in the response. Defaults to ``True``.

            .. versionadded:: 2.5

        Returns
        -------
        List[Union[:class:`.APIUserCommand`, :class:`.APIMessageCommand`, :class:`.APISlashCommand`]]
            A list of application commands.
        """
        return await self._connection.fetch_guild_commands(
            guild_id, with_localizations=with_localizations
        )

    async def fetch_guild_command(self, guild_id: int, command_id: int) -> APIApplicationCommand:
        """|coro|

        Retrieves a guild application command.

        .. versionadded:: 2.1

        Parameters
        ----------
        guild_id: :class:`int`
            The ID of the guild to fetch command from.
        command_id: :class:`int`
            The ID of the application command to retrieve.

        Returns
        -------
        Union[:class:`.APIUserCommand`, :class:`.APIMessageCommand`, :class:`.APISlashCommand`]
            The requested application command.
        """
        return await self._connection.fetch_guild_command(guild_id, command_id)

    async def create_guild_command(
        self, guild_id: int, application_command: ApplicationCommand
    ) -> APIApplicationCommand:
        """|coro|

        Creates a guild application command.

        .. versionadded:: 2.1

        Parameters
        ----------
        guild_id: :class:`int`
            The ID of the guild where the application command should be created.
        application_command: :class:`.ApplicationCommand`
            The application command.

        Returns
        -------
        Union[:class:`.APIUserCommand`, :class:`.APIMessageCommand`, :class:`.APISlashCommand`]
            The newly created application command.
        """
        application_command.localize(self.i18n)
        return await self._connection.create_guild_command(guild_id, application_command)

    async def edit_guild_command(
        self, guild_id: int, command_id: int, new_command: ApplicationCommand
    ) -> APIApplicationCommand:
        """|coro|

        Edits a guild application command.

        .. versionadded:: 2.1

        Parameters
        ----------
        guild_id: :class:`int`
            The ID of the guild where the application command should be edited.
        command_id: :class:`int`
            The ID of the application command to edit.
        new_command: :class:`.ApplicationCommand`
            An object representing the edited application command.

        Returns
        -------
        Union[:class:`.APIUserCommand`, :class:`.APIMessageCommand`, :class:`.APISlashCommand`]
            The newly edited application command.
        """
        new_command.localize(self.i18n)
        return await self._connection.edit_guild_command(guild_id, command_id, new_command)

    async def delete_guild_command(self, guild_id: int, command_id: int) -> None:
        """|coro|

        Deletes a guild application command.

        .. versionadded:: 2.1

        Parameters
        ----------
        guild_id: :class:`int`
            The ID of the guild where the applcation command should be deleted.
        command_id: :class:`int`
            The ID of the application command to delete.
        """
        await self.http.delete_guild_command(self.application_id, guild_id, command_id)

    async def bulk_overwrite_guild_commands(
        self, guild_id: int, application_commands: List[ApplicationCommand]
    ) -> List[APIApplicationCommand]:
        """|coro|

        Overwrites several guild application commands in one API request.

        .. versionadded:: 2.1

        Parameters
        ----------
        guild_id: :class:`int`
            The ID of the guild where the application commands should be overwritten.
        application_commands: List[:class:`.ApplicationCommand`]
            A list of application commands to insert instead of the existing commands.

        Returns
        -------
        List[Union[:class:`.APIUserCommand`, :class:`.APIMessageCommand`, :class:`.APISlashCommand`]]
            A list of registered application commands.
        """
        for cmd in application_commands:
            cmd.localize(self.i18n)
        return await self._connection.bulk_overwrite_guild_commands(guild_id, application_commands)

    # Application command permissions

    async def bulk_fetch_command_permissions(
        self, guild_id: int
    ) -> List[GuildApplicationCommandPermissions]:
        """|coro|

        Retrieves a list of :class:`.GuildApplicationCommandPermissions` configured for the guild with the given ID.

        .. versionadded:: 2.1

        Parameters
        ----------
        guild_id: :class:`int`
            The ID of the guild to inspect.
        """
        return await self._connection.bulk_fetch_command_permissions(guild_id)

    async def fetch_command_permissions(
        self, guild_id: int, command_id: int
    ) -> GuildApplicationCommandPermissions:
        """|coro|

        Retrieves :class:`.GuildApplicationCommandPermissions` for a specific application command in the guild with the given ID.

        .. versionadded:: 2.1

        Parameters
        ----------
        guild_id: :class:`int`
            The ID of the guild to inspect.
        command_id: :class:`int`
            The ID of the application command, or the application ID to fetch application-wide permissions.

            .. versionchanged:: 2.5
                Can now also fetch application-wide permissions.

        Returns
        -------
        :class:`.GuildApplicationCommandPermissions`
            The permissions configured for the specified application command.
        """
        return await self._connection.fetch_command_permissions(guild_id, command_id)<|MERGE_RESOLUTION|>--- conflicted
+++ resolved
@@ -73,13 +73,8 @@
     SessionStartLimitReached,
 )
 from .flags import ApplicationFlags, Intents
-<<<<<<< HEAD
-from .gateway import *
+from .gateway import DiscordWebSocket, ReconnectWebSocket
 from .guild import Guild, GuildBuilder
-=======
-from .gateway import DiscordWebSocket, ReconnectWebSocket
-from .guild import Guild
->>>>>>> ed27999a
 from .guild_preview import GuildPreview
 from .http import HTTPClient
 from .i18n import LocalizationProtocol, LocalizationStore
