"""
The MIT License (MIT)

Copyright (c) 2015-2021 Rapptz
Copyright (c) 2021-present Disnake Development

Permission is hereby granted, free of charge, to any person obtaining a
copy of this software and associated documentation files (the "Software"),
to deal in the Software without restriction, including without limitation
the rights to use, copy, modify, merge, publish, distribute, sublicense,
and/or sell copies of the Software, and to permit persons to whom the
Software is furnished to do so, subject to the following conditions:

The above copyright notice and this permission notice shall be included in
all copies or substantial portions of the Software.

THE SOFTWARE IS PROVIDED "AS IS", WITHOUT WARRANTY OF ANY KIND, EXPRESS
OR IMPLIED, INCLUDING BUT NOT LIMITED TO THE WARRANTIES OF MERCHANTABILITY,
FITNESS FOR A PARTICULAR PURPOSE AND NONINFRINGEMENT. IN NO EVENT SHALL THE
AUTHORS OR COPYRIGHT HOLDERS BE LIABLE FOR ANY CLAIM, DAMAGES OR OTHER
LIABILITY, WHETHER IN AN ACTION OF CONTRACT, TORT OR OTHERWISE, ARISING
FROM, OUT OF OR IN CONNECTION WITH THE SOFTWARE OR THE USE OR OTHER
DEALINGS IN THE SOFTWARE.
"""

from __future__ import annotations

import copy
import datetime
import unicodedata
from typing import (
    TYPE_CHECKING,
    Any,
    ClassVar,
    Dict,
    List,
    Literal,
    NamedTuple,
    Optional,
    Sequence,
    Set,
    Tuple,
    Union,
    cast,
    overload,
)

from . import abc, utils
from .app_commands import GuildApplicationCommandPermissions
from .asset import Asset
from .auto_moderation import AutoModRule
from .bans import BanEntry
from .channel import (
    CategoryChannel,
    ForumChannel,
    StageChannel,
    TextChannel,
    VoiceChannel,
    _guild_channel_factory,
    _threaded_guild_channel_factory,
)
from .colour import Colour
from .emoji import Emoji
from .enums import (
    AuditLogAction,
    AutoModEventType,
    AutoModTriggerType,
    ChannelType,
    ContentFilter,
    GuildScheduledEventEntityType,
    GuildScheduledEventPrivacyLevel,
    Locale,
    NotificationLevel,
    NSFWLevel,
    VerificationLevel,
    VideoQualityMode,
    WidgetStyle,
    try_enum,
    try_enum_to_int,
)
from .errors import ClientException, HTTPException, InvalidData
from .file import File
from .flags import SystemChannelFlags
from .guild_scheduled_event import GuildScheduledEvent, GuildScheduledEventMetadata
from .integrations import Integration, _integration_factory
from .invite import Invite
from .iterators import AuditLogIterator, BanIterator, MemberIterator
from .member import Member, VoiceState
from .mixins import Hashable
from .permissions import PermissionOverwrite
from .role import Role
from .stage_instance import StageInstance
from .sticker import GuildSticker
from .threads import Thread, ThreadMember
from .user import User
from .voice_region import VoiceRegion
from .welcome_screen import WelcomeScreen, WelcomeScreenChannel
from .widget import Widget, WidgetSettings

__all__ = ("Guild",)

VocalGuildChannel = Union[VoiceChannel, StageChannel]
MISSING = utils.MISSING

if TYPE_CHECKING:
    from .abc import Snowflake, SnowflakeTime
    from .app_commands import APIApplicationCommand
    from .asset import AssetBytes
<<<<<<< HEAD
    from .auto_moderation import AutoModAction, AutoModTriggerMetadata
    from .channel import CategoryChannel, ForumChannel, StageChannel, TextChannel, VoiceChannel
=======
>>>>>>> 9e716dd2
    from .permissions import Permissions
    from .state import ConnectionState
    from .template import Template
    from .threads import AnyThreadArchiveDuration
    from .types.guild import Ban as BanPayload, Guild as GuildPayload, GuildFeature, MFALevel
    from .types.integration import IntegrationType
    from .types.sticker import CreateGuildSticker as CreateStickerPayload
    from .types.threads import Thread as ThreadPayload, ThreadArchiveDurationLiteral
    from .types.voice import GuildVoiceState
    from .voice_client import VoiceProtocol
    from .webhook import Webhook

    GuildMessageable = Union[TextChannel, Thread, VoiceChannel]
    GuildChannel = Union[VoiceChannel, StageChannel, TextChannel, CategoryChannel, ForumChannel]
    ByCategoryItem = Tuple[Optional[CategoryChannel], List[GuildChannel]]


class _GuildLimit(NamedTuple):
    emoji: int
    stickers: int
    bitrate: float
    filesize: int


class Guild(Hashable):
    """Represents a Discord guild.

    This is referred to as a "server" in the official Discord UI.

    .. container:: operations

        .. describe:: x == y

            Checks if two guilds are equal.

        .. describe:: x != y

            Checks if two guilds are not equal.

        .. describe:: hash(x)

            Returns the guild's hash.

        .. describe:: str(x)

            Returns the guild's name.

    Attributes
    ----------
    name: :class:`str`
        The guild's name.
    emojis: Tuple[:class:`Emoji`, ...]
        All emojis that the guild owns.
    stickers: Tuple[:class:`GuildSticker`, ...]
        All stickers that the guild owns.

        .. versionadded:: 2.0

    afk_timeout: :class:`int`
        The timeout to get sent to the AFK channel.
    afk_channel: Optional[:class:`VoiceChannel`]
        The channel that denotes the AFK channel. ``None`` if it doesn't exist.
    id: :class:`int`
        The guild's ID.
    owner_id: :class:`int`
        The guild owner's ID. Use :attr:`Guild.owner` if you need a :class:`Member` object instead.
    unavailable: :class:`bool`
        Whether the guild is unavailable. If this is ``True`` then the
        reliability of other attributes outside of :attr:`Guild.id` is slim and they might
        all be ``None``. It is best to not do anything with the guild if it is unavailable.

        Check :func:`on_guild_unavailable` and :func:`on_guild_available` events.
    max_presences: Optional[:class:`int`]
        The maximum amount of presences for the guild.
    max_members: Optional[:class:`int`]
        The maximum amount of members for the guild.

        .. note::

            This attribute is only available via :meth:`.Client.fetch_guild`.
    max_video_channel_users: Optional[:class:`int`]
        The maximum amount of users in a video channel.

        .. versionadded:: 1.4

    description: Optional[:class:`str`]
        The guild's description.
    mfa_level: :class:`int`
        Indicates the guild's two-factor authentication level. If this value is 0 then
        the guild does not require 2FA for their administrative members
        to take moderation actions. If the value is 1, then 2FA is required.
    verification_level: :class:`VerificationLevel`
        The guild's verification level.
    explicit_content_filter: :class:`ContentFilter`
        The guild's explicit content filter.
    default_notifications: :class:`NotificationLevel`
        The guild's notification settings.
    features: List[:class:`str`]
        A list of features that the guild has. The features that a guild can have are
        subject to arbitrary change by Discord.

        They are currently as follows:

        - ``ANIMATED_BANNER``: Guild can upload an animated banner.
        - ``ANIMATED_ICON``: Guild can upload an animated icon.
        - ``AUTO_MODERATION``: Guild has set up auto moderation rules.
        - ``BANNER``: Guild can upload and use a banner. (i.e. :attr:`.banner`)
        - ``COMMUNITY``: Guild is a community server.
        - ``DISCOVERABLE``: Guild shows up in Server Discovery.
        - ``ENABLED_DISCOVERABLE_BEFORE``: Guild had Server Discovery enabled at least once.
        - ``FEATURABLE``: Guild is able to be featured in Server Discovery.
        - ``HAS_DIRECTORY_ENTRY``: Guild is listed in a student hub.
        - ``HUB``: Guild is a student hub.
        - ``INVITE_SPLASH``: Guild's invite page can have a special splash.
        - ``LINKED_TO_HUB``: Guild is linked to a student hub.
        - ``MEMBER_VERIFICATION_GATE_ENABLED``: Guild has Membership Screening enabled.
        - ``MONETIZATION_ENABLED``: Guild has enabled monetization.
        - ``MORE_EMOJI``: Guild has increased custom emoji slots.
        - ``MORE_STICKERS``: Guild has increased custom sticker slots.
        - ``NEWS``: Guild can create news channels.
        - ``NEW_THREAD_PERMISSIONS``: Guild is using the new thread permission system.
        - ``PARTNERED``: Guild is a partnered server.
        - ``PREVIEW_ENABLED``: Guild can be viewed before being accepted via Membership Screening.
        - ``PRIVATE_THREADS``: Guild has access to create private threads.
        - ``ROLE_ICONS``: Guild has access to role icons.
        - ``SEVEN_DAY_THREAD_ARCHIVE``: Guild has access to the seven day archive time for threads.
        - ``THREE_DAY_THREAD_ARCHIVE``: Guild has access to the three day archive time for threads.
        - ``THREADS_ENABLED``: Guild had early access to threads.
        - ``TICKETED_EVENTS_ENABLED``: Guild has enabled ticketed events.
        - ``VANITY_URL``: Guild can have a vanity invite URL (e.g. discord.gg/disnake).
        - ``VERIFIED``: Guild is a verified server.
        - ``VIP_REGIONS``: Guild has VIP voice regions.
        - ``WELCOME_SCREEN_ENABLED``: Guild has enabled the welcome screen.
    premium_progress_bar_enabled: :class:`bool`
        Whether the server boost progress bar is enabled.
    premium_tier: :class:`int`
        The premium tier for this guild. Corresponds to "Nitro Server" in the official UI.
        The number goes from 0 to 3 inclusive.
    premium_subscription_count: :class:`int`
        The number of "boosts" this guild currently has.
    preferred_locale: :class:`Locale`
        The preferred locale for the guild. Used when filtering Server Discovery
        results to a specific language.

        .. versionchanged:: 2.5
            Changed to :class:`Locale` instead of :class:`str`.

    nsfw_level: :class:`NSFWLevel`
        The guild's NSFW level.

        .. versionadded:: 2.0

    approximate_member_count: Optional[:class:`int`]
        The approximate number of members in the guild.
        Only available for manually fetched guilds.

        .. versionadded:: 2.3

    approximate_presence_count: Optional[:class:`int`]
        The approximate number of members currently active in the guild.
        This includes idle, dnd, online, and invisible members. Offline members are excluded.
        Only available for manually fetched guilds.

        .. versionadded:: 2.3

    widget_enabled: Optional[:class:`bool`]
        Whether the widget is enabled.

        .. versionadded:: 2.5

        .. note::

            This value is unreliable and will only be set after the guild was updated at least once.
            Avoid using this and use :func:`widget_settings` instead.

    widget_channel_id: Optional[:class:`int`]
        The widget channel ID, if set.

        .. versionadded:: 2.5

        .. note::

            This value is unreliable and will only be set after the guild was updated at least once.
            Avoid using this and use :func:`widget_settings` instead.

    vanity_url_code: Optional[:class:`str`]
        The vanity invite code for this guild, if set.

        To get a full :class:`Invite` object, see :attr:`Guild.vanity_invite`.

        .. versionadded:: 2.5
    """

    __slots__ = (
        "afk_timeout",
        "afk_channel",
        "name",
        "id",
        "unavailable",
        "owner_id",
        "mfa_level",
        "emojis",
        "stickers",
        "features",
        "verification_level",
        "explicit_content_filter",
        "default_notifications",
        "description",
        "max_presences",
        "max_members",
        "max_video_channel_users",
        "premium_progress_bar_enabled",
        "premium_tier",
        "premium_subscription_count",
        "preferred_locale",
        "nsfw_level",
        "approximate_member_count",
        "approximate_presence_count",
        "widget_enabled",
        "widget_channel_id",
        "vanity_url_code",
        "_members",
        "_channels",
        "_icon",
        "_banner",
        "_state",
        "_roles",
        "_member_count",
        "_large",
        "_splash",
        "_voice_states",
        "_system_channel_id",
        "_system_channel_flags",
        "_discovery_splash",
        "_rules_channel_id",
        "_public_updates_channel_id",
        "_stage_instances",
        "_scheduled_events",
        "_threads",
        "_region",
    )

    _PREMIUM_GUILD_LIMITS: ClassVar[Dict[Optional[int], _GuildLimit]] = {
        None: _GuildLimit(emoji=50, stickers=5, bitrate=96e3, filesize=8388608),
        0: _GuildLimit(emoji=50, stickers=5, bitrate=96e3, filesize=8388608),
        1: _GuildLimit(emoji=100, stickers=15, bitrate=128e3, filesize=8388608),
        2: _GuildLimit(emoji=150, stickers=30, bitrate=256e3, filesize=52428800),
        3: _GuildLimit(emoji=250, stickers=60, bitrate=384e3, filesize=104857600),
    }

    def __init__(self, *, data: GuildPayload, state: ConnectionState):
        self._channels: Dict[int, GuildChannel] = {}
        self._members: Dict[int, Member] = {}
        self._voice_states: Dict[int, VoiceState] = {}
        self._threads: Dict[int, Thread] = {}
        self._stage_instances: Dict[int, StageInstance] = {}
        self._scheduled_events: Dict[int, GuildScheduledEvent] = {}
        self._state: ConnectionState = state
        self._from_data(data)

    def _add_channel(self, channel: GuildChannel, /) -> None:
        self._channels[channel.id] = channel

    def _remove_channel(self, channel: Snowflake, /) -> None:
        self._channels.pop(channel.id, None)

    def _voice_state_for(self, user_id: int, /) -> Optional[VoiceState]:
        return self._voice_states.get(user_id)

    def _add_member(self, member: Member, /) -> None:
        self._members[member.id] = member

    def _store_thread(self, payload: ThreadPayload, /) -> Thread:
        thread = Thread(guild=self, state=self._state, data=payload)
        self._threads[thread.id] = thread
        return thread

    def _remove_member(self, member: Snowflake, /) -> None:
        self._members.pop(member.id, None)

    def _add_thread(self, thread: Thread, /) -> None:
        self._threads[thread.id] = thread

    def _remove_thread(self, thread: Snowflake, /) -> None:
        self._threads.pop(thread.id, None)

    def _clear_threads(self) -> None:
        self._threads.clear()

    def _remove_threads_by_channel(self, channel_id: int) -> None:
        to_remove = [k for k, t in self._threads.items() if t.parent_id == channel_id]
        for k in to_remove:
            del self._threads[k]

    def _filter_threads(self, channel_ids: Set[int]) -> Dict[int, Thread]:
        to_remove: Dict[int, Thread] = {
            k: t for k, t in self._threads.items() if t.parent_id in channel_ids
        }
        for k in to_remove:
            del self._threads[k]
        return to_remove

    def __str__(self) -> str:
        return self.name or ""

    def __repr__(self) -> str:
        attrs = (
            ("id", self.id),
            ("name", self.name),
            ("shard_id", self.shard_id),
            ("chunked", self.chunked),
            ("member_count", getattr(self, "_member_count", None)),
        )
        inner = " ".join(f"{k!s}={v!r}" for k, v in attrs)
        return f"<Guild {inner}>"

    def _update_voice_state(
        self, data: GuildVoiceState, channel_id: Optional[int]
    ) -> Tuple[Optional[Member], VoiceState, VoiceState]:
        user_id = int(data["user_id"])
        channel: Optional[VocalGuildChannel] = self.get_channel(channel_id)  # type: ignore
        try:
            # check if we should remove the voice state from cache
            if channel is None:
                after = self._voice_states.pop(user_id)
            else:
                after = self._voice_states[user_id]

            before = copy.copy(after)
            after._update(data, channel)
        except KeyError:
            # if we're here then we're getting added into the cache
            after = VoiceState(data=data, channel=channel)
            before = VoiceState(data=data, channel=None)
            self._voice_states[user_id] = after

        member = self.get_member(user_id)
        if member is None:
            try:
                member = Member(data=data["member"], state=self._state, guild=self)
            except KeyError:
                member = None

        return member, before, after

    def _add_role(self, role: Role, /) -> None:
        # roles get added to the bottom (position 1, pos 0 is @everyone)
        # so since self.roles has the @everyone role, we can't increment
        # its position because it's stuck at position 0. Luckily x += False
        # is equivalent to adding 0. So we cast the position to a bool and
        # increment it.
        for r in self._roles.values():
            r.position += not r.is_default()

        self._roles[role.id] = role

    def _remove_role(self, role_id: int, /) -> Role:
        # this raises KeyError if it fails..
        role = self._roles.pop(role_id)

        # since it didn't, we can change the positions now
        # basically the same as above except we only decrement
        # the position if we're above the role we deleted.
        for r in self._roles.values():
            r.position -= r.position > role.position

        return role

    def get_command(self, application_command_id: int, /) -> Optional[APIApplicationCommand]:
        """Gets a cached application command matching the specified ID.

        Parameters
        ----------
        application_command_id: :class:`int`
            The application command ID to search for.

        Returns
        -------
        Optional[Union[:class:`.APIUserCommand`, :class:`.APIMessageCommand`, :class:`.APISlashCommand`]]
            The application command if found, or ``None`` otherwise.
        """
        return self._state._get_guild_application_command(self.id, application_command_id)

    def get_command_named(self, name: str, /) -> Optional[APIApplicationCommand]:
        """Gets a cached application command matching the specified name.

        Parameters
        ----------
        name: :class:`str`
            The application command name to search for.

        Returns
        -------
        Optional[Union[:class:`.APIUserCommand`, :class:`.APIMessageCommand`, :class:`.APISlashCommand`]]
            The application command if found, or ``None`` otherwise.
        """
        return self._state._get_guild_command_named(self.id, name)

    def _from_data(self, guild: GuildPayload) -> None:
        # according to Stan, this is always available even if the guild is unavailable
        # I don't have this guarantee when someone updates the guild.
        member_count = guild.get("member_count", None)
        if member_count is not None:
            self._member_count: int = member_count

        self.name: str = guild.get("name", "")
        self._region: str = guild.get("region", "")
        self.verification_level: VerificationLevel = try_enum(
            VerificationLevel, guild.get("verification_level")
        )
        self.default_notifications: NotificationLevel = try_enum(
            NotificationLevel, guild.get("default_message_notifications")
        )
        self.explicit_content_filter: ContentFilter = try_enum(
            ContentFilter, guild.get("explicit_content_filter", 0)
        )
        self.afk_timeout: int = guild.get("afk_timeout", 0)
        self._icon: Optional[str] = guild.get("icon")
        self._banner: Optional[str] = guild.get("banner")
        self.unavailable: bool = guild.get("unavailable", False)
        self.id: int = int(guild["id"])
        self._roles: Dict[int, Role] = {}
        state = self._state  # speed up attribute access
        for r in guild.get("roles", []):
            role = Role(guild=self, data=r, state=state)
            self._roles[role.id] = role

        self.mfa_level: MFALevel = guild.get("mfa_level", 0)
        self.emojis: Tuple[Emoji, ...] = tuple(
            state.store_emoji(self, d) for d in guild.get("emojis", [])
        )
        self.stickers: Tuple[GuildSticker, ...] = tuple(
            state.store_sticker(self, d) for d in guild.get("stickers", [])
        )
        self.features: List[GuildFeature] = guild.get("features", [])
        self._splash: Optional[str] = guild.get("splash")
        self._system_channel_id: Optional[int] = utils._get_as_snowflake(guild, "system_channel_id")
        self.description: Optional[str] = guild.get("description")
        self.max_presences: Optional[int] = guild.get("max_presences")
        self.max_members: Optional[int] = guild.get("max_members")
        self.max_video_channel_users: Optional[int] = guild.get("max_video_channel_users")
        self.premium_tier: int = guild.get("premium_tier", 0)
        self.premium_subscription_count: int = guild.get("premium_subscription_count") or 0
        self._system_channel_flags: int = guild.get("system_channel_flags", 0)
        self.preferred_locale: Locale = try_enum(Locale, guild.get("preferred_locale"))
        self._discovery_splash: Optional[str] = guild.get("discovery_splash")
        self._rules_channel_id: Optional[int] = utils._get_as_snowflake(guild, "rules_channel_id")
        self._public_updates_channel_id: Optional[int] = utils._get_as_snowflake(
            guild, "public_updates_channel_id"
        )
        self.nsfw_level: NSFWLevel = try_enum(NSFWLevel, guild.get("nsfw_level", 0))
        self.premium_progress_bar_enabled: bool = guild.get("premium_progress_bar_enabled", False)
        self.approximate_presence_count: Optional[int] = guild.get("approximate_presence_count")
        self.approximate_member_count: Optional[int] = guild.get("approximate_member_count")
        self.widget_enabled: Optional[bool] = guild.get("widget_enabled")
        self.widget_channel_id: Optional[int] = utils._get_as_snowflake(guild, "widget_channel_id")
        self.vanity_url_code: Optional[str] = guild.get("vanity_url_code")

        stage_instances = guild.get("stage_instances")
        if stage_instances is not None:
            self._stage_instances = {}
            for s in stage_instances:
                stage_instance = StageInstance(guild=self, data=s, state=state)
                self._stage_instances[stage_instance.id] = stage_instance

        scheduled_events = guild.get("guild_scheduled_events")
        if scheduled_events is not None:
            self._scheduled_events = {}
            for e in scheduled_events:
                scheduled_event = GuildScheduledEvent(state=state, data=e)
                self._scheduled_events[scheduled_event.id] = scheduled_event

        cache_joined = self._state.member_cache_flags.joined
        self_id = self._state.self_id
        for mdata in guild.get("members", []):
            # NOTE: Are we sure it's fine to not have the user part here?
            member = Member(data=mdata, guild=self, state=state)  # type: ignore
            if cache_joined or member.id == self_id:
                self._add_member(member)

        self._sync(guild)
        self._large: Optional[bool] = None if member_count is None else self._member_count >= 250

        self.owner_id: Optional[int] = utils._get_as_snowflake(guild, "owner_id")
        self.afk_channel: Optional[VocalGuildChannel] = self.get_channel(utils._get_as_snowflake(guild, "afk_channel_id"))  # type: ignore

        for obj in guild.get("voice_states", []):
            self._update_voice_state(obj, utils._get_as_snowflake(obj, "channel_id"))

    # TODO: refactor/remove?
    def _sync(self, data: GuildPayload) -> None:
        try:
            self._large = data["large"]
        except KeyError:
            pass

        empty_tuple = ()
        for presence in data.get("presences", []):
            user_id = int(presence["user"]["id"])
            member = self.get_member(user_id)
            if member is not None:
                member._presence_update(presence, empty_tuple)  # type: ignore

        if "channels" in data:
            channels = data["channels"]
            for c in channels:
                factory, _ = _guild_channel_factory(c["type"])
                if factory:
                    self._add_channel(factory(guild=self, data=c, state=self._state))  # type: ignore

        if "threads" in data:
            threads = data["threads"]
            for thread in threads:
                self._add_thread(Thread(guild=self, state=self._state, data=thread))

    @property
    def channels(self) -> List[GuildChannel]:
        """List[:class:`abc.GuildChannel`]: A list of channels that belongs to this guild."""
        return list(self._channels.values())

    @property
    def threads(self) -> List[Thread]:
        """List[:class:`Thread`]: A list of threads that you have permission to view.

        .. versionadded:: 2.0
        """
        return list(self._threads.values())

    @property
    def large(self) -> bool:
        """:class:`bool`: Whether the guild is a 'large' guild.

        A large guild is defined as having more than ``large_threshold`` count
        members, which for this library is set to the maximum of 250.
        """
        if self._large is None:
            try:
                return self._member_count >= 250
            except AttributeError:
                return len(self._members) >= 250
        return self._large

    @property
    def voice_channels(self) -> List[VoiceChannel]:
        """List[:class:`VoiceChannel`]: A list of voice channels that belongs to this guild.

        This is sorted by the position and are in UI order from top to bottom.
        """
        r = [ch for ch in self._channels.values() if isinstance(ch, VoiceChannel)]
        r.sort(key=lambda c: (c.position, c.id))
        return r

    @property
    def stage_channels(self) -> List[StageChannel]:
        """List[:class:`StageChannel`]: A list of stage channels that belongs to this guild.

        .. versionadded:: 1.7

        This is sorted by the position and are in UI order from top to bottom.
        """
        r = [ch for ch in self._channels.values() if isinstance(ch, StageChannel)]
        r.sort(key=lambda c: (c.position, c.id))
        return r

    @property
    def forum_channels(self) -> List[ForumChannel]:
        """List[:class:`ForumChannel`]: A list of forum channels that belongs to this guild.

        This is sorted by the position and are in UI order from top to bottom.

        .. versionadded:: 2.5
        """
        r = [ch for ch in self._channels.values() if isinstance(ch, ForumChannel)]
        r.sort(key=lambda c: (c.position, c.id))
        return r

    @property
    def me(self) -> Member:
        """:class:`Member`: Similar to :attr:`Client.user` except an instance of :class:`Member`.
        This is essentially used to get the member version of yourself.
        """
        self_id = self._state.user.id
        # The self member is *always* cached
        return self.get_member(self_id)  # type: ignore

    @property
    def voice_client(self) -> Optional[VoiceProtocol]:
        """Optional[:class:`VoiceProtocol`]: Returns the :class:`VoiceProtocol` associated with this guild, if any."""
        return self._state._get_voice_client(self.id)

    @property
    def text_channels(self) -> List[TextChannel]:
        """List[:class:`TextChannel`]: A list of text channels that belongs to this guild.

        This is sorted by the position and are in UI order from top to bottom.
        """
        r = [ch for ch in self._channels.values() if isinstance(ch, TextChannel)]
        r.sort(key=lambda c: (c.position, c.id))
        return r

    @property
    def categories(self) -> List[CategoryChannel]:
        """List[:class:`CategoryChannel`]: A list of categories that belongs to this guild.

        This is sorted by the position and are in UI order from top to bottom.
        """
        r = [ch for ch in self._channels.values() if isinstance(ch, CategoryChannel)]
        r.sort(key=lambda c: (c.position, c.id))
        return r

    def by_category(self) -> List[ByCategoryItem]:
        """Returns every :class:`CategoryChannel` and their associated channels.

        These channels and categories are sorted in the official Discord UI order.

        If the channels do not have a category, then the first element of the tuple is
        ``None``.

        Returns
        -------
        List[Tuple[Optional[:class:`CategoryChannel`], List[:class:`abc.GuildChannel`]]]:
            The categories and their associated channels.
        """
        grouped: Dict[Optional[int], List[GuildChannel]] = {}
        for channel in self._channels.values():
            if isinstance(channel, CategoryChannel):
                grouped.setdefault(channel.id, [])
                continue

            try:
                grouped[channel.category_id].append(channel)
            except KeyError:
                grouped[channel.category_id] = [channel]

        def key(t: ByCategoryItem) -> Tuple[Tuple[int, int], List[GuildChannel]]:
            k, v = t
            return ((k.position, k.id) if k else (-1, -1), v)

        _get = self._channels.get
        as_list: List[ByCategoryItem] = [(_get(k), v) for k, v in grouped.items()]  # type: ignore
        as_list.sort(key=key)
        for _, channels in as_list:
            channels.sort(key=lambda c: (c._sorting_bucket, c.position, c.id))
        return as_list

    def _resolve_channel(self, id: Optional[int], /) -> Optional[Union[GuildChannel, Thread]]:
        if id is None:
            return

        return self._channels.get(id) or self._threads.get(id)

    def get_channel_or_thread(self, channel_id: int, /) -> Optional[Union[Thread, GuildChannel]]:
        """Returns a channel or thread with the given ID.

        .. versionadded:: 2.0

        Parameters
        ----------
        channel_id: :class:`int`
            The ID to search for.

        Returns
        -------
        Optional[Union[:class:`Thread`, :class:`.abc.GuildChannel`]]
            The returned channel or thread or ``None`` if not found.
        """
        return self._channels.get(channel_id) or self._threads.get(channel_id)

    def get_channel(self, channel_id: int, /) -> Optional[GuildChannel]:
        """Returns a channel with the given ID.

        .. note::

            This does *not* search for threads.

        Parameters
        ----------
        channel_id: :class:`int`
            The ID to search for.

        Returns
        -------
        Optional[:class:`.abc.GuildChannel`]
            The returned channel or ``None`` if not found.
        """
        return self._channels.get(channel_id)

    def get_thread(self, thread_id: int, /) -> Optional[Thread]:
        """Returns a thread with the given ID.

        .. versionadded:: 2.0

        Parameters
        ----------
        thread_id: :class:`int`
            The ID to search for.

        Returns
        -------
        Optional[:class:`Thread`]
            The returned thread or ``None`` if not found.
        """
        return self._threads.get(thread_id)

    @property
    def system_channel(self) -> Optional[TextChannel]:
        """Optional[:class:`TextChannel`]: Returns the guild's channel used for system messages.

        If no channel is set, then this returns ``None``.
        """
        channel_id = self._system_channel_id
        return channel_id and self._channels.get(channel_id)  # type: ignore

    @property
    def system_channel_flags(self) -> SystemChannelFlags:
        """:class:`SystemChannelFlags`: Returns the guild's system channel settings."""
        return SystemChannelFlags._from_value(self._system_channel_flags)

    @property
    def rules_channel(self) -> Optional[TextChannel]:
        """Optional[:class:`TextChannel`]: Return's the guild's channel used for the rules.
        The guild must be a Community guild.

        If no channel is set, then this returns ``None``.

        .. versionadded:: 1.3
        """
        channel_id = self._rules_channel_id
        return channel_id and self._channels.get(channel_id)  # type: ignore

    @property
    def public_updates_channel(self) -> Optional[TextChannel]:
        """Optional[:class:`TextChannel`]: Return's the guild's channel where admins and
        moderators of the guild receive notices from Discord. The guild must be a
        Community guild.

        If no channel is set, then this returns ``None``.

        .. versionadded:: 1.4
        """
        channel_id = self._public_updates_channel_id
        return channel_id and self._channels.get(channel_id)  # type: ignore

    @property
    def emoji_limit(self) -> int:
        """:class:`int`: The maximum number of emoji slots this guild has."""
        more_emoji = 200 if "MORE_EMOJI" in self.features else 50
        return max(more_emoji, self._PREMIUM_GUILD_LIMITS[self.premium_tier].emoji)

    @property
    def sticker_limit(self) -> int:
        """:class:`int`: The maximum number of sticker slots this guild has.

        .. versionadded:: 2.0
        """
        more_stickers = 60 if "MORE_STICKERS" in self.features else 0
        return max(more_stickers, self._PREMIUM_GUILD_LIMITS[self.premium_tier].stickers)

    @property
    def bitrate_limit(self) -> float:
        """:class:`float`: The maximum bitrate for voice channels this guild can have.
        For stage channels, the maximum bitrate is 64000."""
        vip_guild = self._PREMIUM_GUILD_LIMITS[3].bitrate if "VIP_REGIONS" in self.features else 0
        return max(vip_guild, self._PREMIUM_GUILD_LIMITS[self.premium_tier].bitrate)

    @property
    def filesize_limit(self) -> int:
        """:class:`int`: The maximum number of bytes files can have when uploaded to this guild."""
        return self._PREMIUM_GUILD_LIMITS[self.premium_tier].filesize

    @property
    def members(self) -> List[Member]:
        """List[:class:`Member`]: A list of members that belong to this guild."""
        return list(self._members.values())

    def get_member(self, user_id: int, /) -> Optional[Member]:
        """Returns a member with the given ID.

        Parameters
        ----------
        user_id: :class:`int`
            The ID to search for.

        Returns
        -------
        Optional[:class:`Member`]
            The member or ``None`` if not found.
        """
        return self._members.get(user_id)

    @property
    def premium_subscribers(self) -> List[Member]:
        """List[:class:`Member`]: A list of members who have "boosted" this guild."""
        return [member for member in self.members if member.premium_since is not None]

    @property
    def roles(self) -> List[Role]:
        """List[:class:`Role`]: Returns a :class:`list` of the guild's roles in hierarchy order.

        The first element of this list will be the lowest role in the
        hierarchy.
        """
        return sorted(self._roles.values())

    def get_role(self, role_id: int, /) -> Optional[Role]:
        """Returns a role with the given ID.

        Parameters
        ----------
        role_id: :class:`int`
            The ID to search for.

        Returns
        -------
        Optional[:class:`Role`]
            The role or ``None`` if not found.
        """
        return self._roles.get(role_id)

    @property
    def default_role(self) -> Role:
        """:class:`Role`: Gets the @everyone role that all members have by default."""
        # The @everyone role is *always* given
        return self.get_role(self.id)  # type: ignore

    @property
    def premium_subscriber_role(self) -> Optional[Role]:
        """Optional[:class:`Role`]: Gets the premium subscriber role, AKA "boost" role, in this guild, if any.

        .. versionadded:: 1.6
        """
        for role in self._roles.values():
            if role.is_premium_subscriber():
                return role
        return None

    @property
    def self_role(self) -> Optional[Role]:
        """Optional[:class:`Role`]: Gets the role associated with this client's user, if any.

        .. versionadded:: 1.6
        """
        self_id = self._state.self_id
        for role in self._roles.values():
            tags = role.tags
            if tags and tags.bot_id == self_id:
                return role
        return None

    @property
    def stage_instances(self) -> List[StageInstance]:
        """List[:class:`StageInstance`]: Returns a :class:`list` of the guild's stage instances that
        are currently running.

        .. versionadded:: 2.0
        """
        return list(self._stage_instances.values())

    def get_stage_instance(self, stage_instance_id: int, /) -> Optional[StageInstance]:
        """Returns a stage instance with the given ID.

        .. versionadded:: 2.0

        Parameters
        ----------
        stage_instance_id: :class:`int`
            The ID to search for.

        Returns
        -------
        Optional[:class:`StageInstance`]
            The stage instance or ``None`` if not found.
        """
        return self._stage_instances.get(stage_instance_id)

    @property
    def scheduled_events(self) -> List[GuildScheduledEvent]:
        """List[:class:`GuildScheduledEvent`]: Returns a :class:`list` of existing guild scheduled events.

        .. versionadded:: 2.3
        """
        return list(self._scheduled_events.values())

    def get_scheduled_event(self, event_id: int, /) -> Optional[GuildScheduledEvent]:
        """Returns a guild scheduled event with the given ID.

        .. versionadded:: 2.3

        Parameters
        ----------
        event_id: :class:`int`
            The ID to search for.

        Returns
        -------
        Optional[:class:`GuildScheduledEvent`]
            The guild scheduled event or ``None`` if not found.
        """
        return self._scheduled_events.get(event_id)

    @property
    def owner(self) -> Optional[Member]:
        """Optional[:class:`Member`]: Returns the member that owns the guild."""
        return self.get_member(self.owner_id)  # type: ignore

    @property
    def icon(self) -> Optional[Asset]:
        """Optional[:class:`Asset`]: Returns the guild's icon asset, if available."""
        if self._icon is None:
            return None
        return Asset._from_guild_icon(self._state, self.id, self._icon)

    @property
    def banner(self) -> Optional[Asset]:
        """Optional[:class:`Asset`]: Returns the guild's banner asset, if available."""
        if self._banner is None:
            return None
        return Asset._from_banner(self._state, self.id, self._banner)

    @property
    def splash(self) -> Optional[Asset]:
        """Optional[:class:`Asset`]: Returns the guild's invite splash asset, if available."""
        if self._splash is None:
            return None
        return Asset._from_guild_image(self._state, self.id, self._splash, path="splashes")

    @property
    def discovery_splash(self) -> Optional[Asset]:
        """Optional[:class:`Asset`]: Returns the guild's discovery splash asset, if available."""
        if self._discovery_splash is None:
            return None
        return Asset._from_guild_image(
            self._state, self.id, self._discovery_splash, path="discovery-splashes"
        )

    @property
    def member_count(self) -> int:
        """:class:`int`: Returns the true member count regardless of it being loaded fully or not.

        .. warning::

            Due to a Discord limitation, in order for this attribute to remain up-to-date and
            accurate, it requires :attr:`Intents.members` to be specified.
        """
        try:
            return self._member_count
        except AttributeError:
            return len(self._members)

    @property
    def region(self) -> str:
        """Optional[:class:`str`]: The region the guild belongs on.

        .. deprecated:: 2.5

            VoiceRegion is no longer set on the guild, and is set on the individual voice channels instead.
            See :attr:`VoiceChannel.rtc_region` and :attr:`StageChannel.rtc_region` instead.

        .. versionchanged:: 2.5
            No longer a ``VoiceRegion`` instance.
        """
        utils.warn_deprecated(
            "Guild.region is deprecated and will be removed in a future version.", stacklevel=2
        )
        return self._region

    @property
    def chunked(self) -> bool:
        """:class:`bool`: Whether the guild is "chunked".

        A chunked guild means that :attr:`member_count` is equal to the
        number of members stored in the internal :attr:`members` cache.

        If this value returns ``False``, then you should request for
        offline members.
        """
        count = getattr(self, "_member_count", None)
        if count is None:
            return False
        return count == len(self._members)

    @property
    def shard_id(self) -> int:
        """:class:`int`: Returns the shard ID for this guild if applicable."""
        count = self._state.shard_count
        if count is None:
            return 0
        return (self.id >> 22) % count

    @property
    def created_at(self) -> datetime.datetime:
        """:class:`datetime.datetime`: Returns the guild's creation time in UTC."""
        return utils.snowflake_time(self.id)

    def get_member_named(self, name: str, /) -> Optional[Member]:
        """Returns the first member found that matches the name provided.

        The name can have an optional discriminator argument, e.g. "Jake#0001"
        or "Jake" will both do the lookup. However the former will give a more
        precise result. Note that the discriminator must have all 4 digits
        for this to work.

        If a nickname is passed, then it is looked up via the nickname. Note
        however, that a nickname + discriminator combo will not lookup the nickname
        but rather the username + discriminator combo due to nickname + discriminator
        not being unique.

        If no member is found, ``None`` is returned.

        Parameters
        ----------
        name: :class:`str`
            The name of the member to lookup with an optional discriminator.

        Returns
        -------
        Optional[:class:`Member`]
            The member in this guild with the associated name. If not found
            then ``None`` is returned.
        """
        result = None
        members = self.members
        if len(name) > 5 and name[-5] == "#":
            # The 5 length is checking to see if #0000 is in the string,
            # as a#0000 has a length of 6, the minimum for a potential
            # discriminator lookup.
            potential_discriminator = name[-4:]

            # do the actual lookup and return if found
            # if it isn't found then we'll do a full name lookup below.
            result = utils.get(members, name=name[:-5], discriminator=potential_discriminator)
            if result is not None:
                return result

        def pred(m: Member) -> bool:
            return m.nick == name or m.name == name

        return utils.find(pred, members)

    def _create_channel(
        self,
        name: str,
        channel_type: ChannelType,
        overwrites: Dict[Union[Role, Member], PermissionOverwrite] = MISSING,
        category: Optional[Snowflake] = None,
        **options: Any,
    ) -> Any:
        if overwrites is MISSING:
            overwrites = {}
        elif not isinstance(overwrites, dict):
            raise TypeError("overwrites parameter expects a dict.")

        perms = []
        for target, perm in overwrites.items():
            if not isinstance(perm, PermissionOverwrite):
                raise TypeError(f"Expected PermissionOverwrite received {perm.__class__.__name__}")

            allow, deny = perm.pair()
            payload = {"allow": allow.value, "deny": deny.value, "id": target.id}

            if isinstance(target, Role):
                payload["type"] = abc._Overwrites.ROLE
            else:
                payload["type"] = abc._Overwrites.MEMBER

            perms.append(payload)

        parent_id = category.id if category else None
        return self._state.http.create_channel(
            self.id,
            channel_type.value,
            name=name,
            parent_id=parent_id,
            permission_overwrites=perms,
            **options,
        )

    async def create_text_channel(
        self,
        name: str,
        *,
        reason: Optional[str] = None,
        category: Optional[CategoryChannel] = None,
        position: int = MISSING,
        topic: Optional[str] = MISSING,
        slowmode_delay: int = MISSING,
        default_auto_archive_duration: AnyThreadArchiveDuration = MISSING,
        nsfw: bool = MISSING,
        news: bool = MISSING,
        overwrites: Dict[Union[Role, Member], PermissionOverwrite] = MISSING,
    ) -> TextChannel:
        """|coro|

        Creates a :class:`TextChannel` for the guild.

        You need :attr:`~Permissions.manage_channels` permission
        to create the channel.

        The ``overwrites`` parameter can be used to create a 'secret'
        channel upon creation. This parameter expects a :class:`dict` of
        overwrites with the target (either a :class:`Member` or a :class:`Role`)
        as the key and a :class:`PermissionOverwrite` as the value.

        .. note::

            Creating a channel of a specified position will not update the position of
            other channels to follow suit. A follow-up call to :meth:`~TextChannel.edit`
            will be required to update the position of the channel in the channel list.

        .. versionchanged:: 2.6
            Raises :exc:`TypeError` instead of ``InvalidArgument``.

        Examples
        --------

        Creating a basic channel:

        .. code-block:: python3

            channel = await guild.create_text_channel('cool-channel')

        Creating a "secret" channel:

        .. code-block:: python3

            overwrites = {
                guild.default_role: disnake.PermissionOverwrite(view_channel=False),
                guild.me: disnake.PermissionOverwrite(view_channel=True)
            }

            channel = await guild.create_text_channel('secret', overwrites=overwrites)

        Parameters
        ----------
        name: :class:`str`
            The channel's name.
        overwrites: Dict[Union[:class:`Role`, :class:`Member`], :class:`PermissionOverwrite`]
            A :class:`dict` of target (either a role or a member) to
            :class:`PermissionOverwrite` to apply upon creation of a channel.
            Useful for creating secret channels.
        category: Optional[:class:`CategoryChannel`]
            The category to place the newly created channel under.
            The permissions will be automatically synced to category if no
            overwrites are provided.
        position: :class:`int`
            The position in the channel list. This is a number that starts
            at 0. e.g. the top channel is position 0.
        topic: Optional[:class:`str`]
            The channel's topic.
        slowmode_delay: :class:`int`
            Specifies the slowmode rate limit for users in this channel, in seconds.
            A value of ``0`` disables slowmode. The maximum value possible is ``21600``.
            If not provided, slowmode is disabled.
        default_auto_archive_duration: Union[:class:`int`, :class:`ThreadArchiveDuration`]
            The default auto archive duration in minutes for threads created in this channel.
            Must be one of ``60``, ``1440``, ``4320``, or ``10080``.

            .. versionadded:: 2.5

        nsfw: :class:`bool`
            Whether to mark the channel as NSFW or not.
        news: :class:`bool`
            Whether to make a news channel. News channels are text channels that can be followed.
            This is only available to guilds that contain ``NEWS`` in :attr:`Guild.features`.

            .. versionadded:: 2.5

        reason: Optional[:class:`str`]
            The reason for creating this channel. Shows up on the audit log.

        Raises
        ------
        Forbidden
            You do not have the proper permissions to create this channel.
        HTTPException
            Creating the channel failed.
        TypeError
            The permission overwrite information is not in proper form.

        Returns
        -------
        :class:`TextChannel`
            The channel that was just created.
        """
        options = {}
        if position is not MISSING:
            options["position"] = position

        if topic is not MISSING:
            options["topic"] = topic

        if slowmode_delay is not MISSING:
            options["rate_limit_per_user"] = slowmode_delay

        if nsfw is not MISSING:
            options["nsfw"] = nsfw

        if default_auto_archive_duration is not MISSING:
            options["default_auto_archive_duration"] = cast(
                "ThreadArchiveDurationLiteral", try_enum_to_int(default_auto_archive_duration)
            )

        if news:
            channel_type = ChannelType.news
        else:
            channel_type = ChannelType.text

        data = await self._create_channel(
            name,
            overwrites=overwrites,
            channel_type=channel_type,
            category=category,
            reason=reason,
            **options,
        )
        channel = TextChannel(state=self._state, guild=self, data=data)

        # temporarily add to the cache
        self._channels[channel.id] = channel
        return channel

    async def create_voice_channel(
        self,
        name: str,
        *,
        reason: Optional[str] = None,
        category: Optional[CategoryChannel] = None,
        position: int = MISSING,
        bitrate: int = MISSING,
        user_limit: int = MISSING,
        rtc_region: Optional[Union[str, VoiceRegion]] = MISSING,
        video_quality_mode: VideoQualityMode = MISSING,
        nsfw: bool = MISSING,
        slowmode_delay: int = MISSING,
        overwrites: Dict[Union[Role, Member], PermissionOverwrite] = MISSING,
    ) -> VoiceChannel:
        """|coro|

        This is similar to :meth:`create_text_channel` except makes a :class:`VoiceChannel` instead.

        .. versionchanged:: 2.6
            Raises :exc:`TypeError` instead of ``InvalidArgument``.

        Parameters
        ----------
        name: :class:`str`
            The channel's name.
        overwrites: Dict[Union[:class:`Role`, :class:`Member`], :class:`PermissionOverwrite`]
            A :class:`dict` of target (either a role or a member) to
            :class:`PermissionOverwrite` to apply upon creation of a channel.
            Useful for creating secret channels.
        category: Optional[:class:`CategoryChannel`]
            The category to place the newly created channel under.
            The permissions will be automatically synced to category if no
            overwrites are provided.
        position: :class:`int`
            The position in the channel list. This is a number that starts
            at 0. e.g. the top channel is position 0.
        bitrate: :class:`int`
            The channel's preferred audio bitrate in bits per second.
        user_limit: :class:`int`
            The channel's limit for number of members that can be in a voice channel.
        rtc_region: Optional[Union[:class:`str`, :class:`VoiceRegion`]]
            The region for the voice channel's voice communication.
            A value of ``None`` indicates automatic voice region detection.

            .. versionadded:: 1.7

        video_quality_mode: :class:`VideoQualityMode`
            The camera video quality for the voice channel's participants.

            .. versionadded:: 2.0

        nsfw: :class:`bool`
            Whether to mark the channel as NSFW or not.

            .. versionadded:: 2.5

        slowmode_delay: :class:`int`
            Specifies the slowmode rate limit for users in this channel, in seconds.
            A value of ``0`` disables slowmode. The maximum value possible is ``21600``.
            If not provided, slowmode is disabled.

            .. versionadded:: 2.6

        reason: Optional[:class:`str`]
            The reason for creating this channel. Shows up on the audit log.

        Raises
        ------
        Forbidden
            You do not have the proper permissions to create this channel.
        HTTPException
            Creating the channel failed.
        TypeError
            The permission overwrite information is not in proper form.

        Returns
        -------
        :class:`VoiceChannel`
            The channel that was just created.
        """
        options = {}
        if position is not MISSING:
            options["position"] = position

        if bitrate is not MISSING:
            options["bitrate"] = bitrate

        if user_limit is not MISSING:
            options["user_limit"] = user_limit

        if rtc_region is not MISSING:
            options["rtc_region"] = None if rtc_region is None else str(rtc_region)

        if video_quality_mode is not MISSING:
            options["video_quality_mode"] = video_quality_mode.value

        if nsfw is not MISSING:
            options["nsfw"] = nsfw

        if slowmode_delay is not MISSING:
            options["rate_limit_per_user"] = slowmode_delay

        data = await self._create_channel(
            name,
            overwrites=overwrites,
            channel_type=ChannelType.voice,
            category=category,
            reason=reason,
            **options,
        )
        channel = VoiceChannel(state=self._state, guild=self, data=data)

        # temporarily add to the cache
        self._channels[channel.id] = channel
        return channel

    async def create_stage_channel(
        self,
        name: str,
        *,
        topic: Optional[str] = MISSING,
        position: int = MISSING,
        bitrate: int = MISSING,
        overwrites: Dict[Union[Role, Member], PermissionOverwrite] = MISSING,
        category: Optional[CategoryChannel] = None,
        rtc_region: Optional[Union[str, VoiceRegion]] = MISSING,
        reason: Optional[str] = None,
    ) -> StageChannel:
        """|coro|

        This is similar to :meth:`create_text_channel` except makes a :class:`StageChannel` instead.

        .. versionadded:: 1.7

        .. versionchanged:: 2.6
            Raises :exc:`TypeError` instead of ``InvalidArgument``.

        Parameters
        ----------
        name: :class:`str`
            The channel's name.
        topic: Optional[:class:`str`]
            The channel's topic.

            .. versionchanged:: 2.5
                This is no longer required to be provided.

        overwrites: Dict[Union[:class:`Role`, :class:`Member`], :class:`PermissionOverwrite`]
            A :class:`dict` of target (either a role or a member) to
            :class:`PermissionOverwrite` to apply upon creation of a channel.
            Useful for creating secret channels.
        category: Optional[:class:`CategoryChannel`]
            The category to place the newly created channel under.
            The permissions will be automatically synced to category if no
            overwrites are provided.
        position: :class:`int`
            The position in the channel list. This is a number that starts
            at 0. e.g. the top channel is position 0.
        bitrate: :class:`int`
            The channel's preferred audio bitrate in bits per second.

            .. versionadded:: 2.6

        rtc_region: Optional[Union[:class:`str`, :class:`VoiceRegion`]]
            The region for the stage channel's voice communication.
            A value of ``None`` indicates automatic voice region detection.

            .. versionadded:: 2.5

        reason: Optional[:class:`str`]
            The reason for creating this channel. Shows up on the audit log.

        Raises
        ------
        Forbidden
            You do not have the proper permissions to create this channel.
        HTTPException
            Creating the channel failed.
        TypeError
            The permission overwrite information is not in proper form.

        Returns
        -------
        :class:`StageChannel`
            The channel that was just created.
        """
        options: Dict[str, Any] = {}

        if topic is not MISSING:
            options["topic"] = topic

        if bitrate is not MISSING:
            options["bitrate"] = bitrate

        if position is not MISSING:
            options["position"] = position

        if rtc_region is not MISSING:
            options["rtc_region"] = None if rtc_region is None else str(rtc_region)

        data = await self._create_channel(
            name,
            overwrites=overwrites,
            channel_type=ChannelType.stage_voice,
            category=category,
            reason=reason,
            **options,
        )
        channel = StageChannel(state=self._state, guild=self, data=data)

        # temporarily add to the cache
        self._channels[channel.id] = channel
        return channel

    async def create_forum_channel(
        self,
        name: str,
        *,
        topic: Optional[str] = None,
        category: Optional[CategoryChannel] = None,
        position: int = MISSING,
        slowmode_delay: int = MISSING,
        default_auto_archive_duration: AnyThreadArchiveDuration = None,
        nsfw: bool = MISSING,
        overwrites: Dict[Union[Role, Member], PermissionOverwrite] = MISSING,
        reason: Optional[str] = None,
    ) -> ForumChannel:
        """|coro|

        This is similar to :meth:`create_text_channel` except makes a :class:`ForumChannel` instead.

        .. versionadded:: 2.5

        .. versionchanged:: 2.6
            Raises :exc:`TypeError` instead of ``InvalidArgument``.

        Parameters
        ----------
        name: :class:`str`
            The channel's name.
        topic: Optional[:class:`str`]
            The channel's topic.
        category: Optional[:class:`CategoryChannel`]
            The category to place the newly created channel under.
            The permissions will be automatically synced to category if no
            overwrites are provided.
        position: :class:`int`
            The position in the channel list. This is a number that starts
            at 0. e.g. the top channel is position 0.
        slowmode_delay: :class:`int`
            Specifies the slowmode rate limit for users in this channel, in seconds.
            A value of ``0`` disables slowmode. The maximum value possible is ``21600``.
            If not provided, slowmode is disabled.
        default_auto_archive_duration: Union[:class:`int`, :class:`ThreadArchiveDuration`]
            The default auto archive duration in minutes for threads created in this channel.
            Must be one of ``60``, ``1440``, ``4320``, or ``10080``.
        nsfw: :class:`bool`
            Whether to mark the channel as NSFW or not.
        overwrites: Dict[Union[:class:`Role`, :class:`Member`], :class:`PermissionOverwrite`]
            A :class:`dict` of target (either a role or a member) to
            :class:`PermissionOverwrite` to apply upon creation of a channel.
            Useful for creating secret channels.
        reason: Optional[:class:`str`]
            The reason for creating this channel. Shows up on the audit log.

        Raises
        ------
        Forbidden
            You do not have the proper permissions to create this channel.
        HTTPException
            Creating the channel failed.
        TypeError
            The permission overwrite information is not in proper form.

        Returns
        -------
        :class:`ForumChannel`
            The channel that was just created.
        """
        options = {}
        if position is not MISSING:
            options["position"] = position

        if topic is not MISSING:
            options["topic"] = topic

        if slowmode_delay is not MISSING:
            options["rate_limit_per_user"] = slowmode_delay

        if nsfw is not MISSING:
            options["nsfw"] = nsfw

        if default_auto_archive_duration is not None:
            options["default_auto_archive_duration"] = cast(
                "ThreadArchiveDurationLiteral", try_enum_to_int(default_auto_archive_duration)
            )

        data = await self._create_channel(
            name,
            overwrites=overwrites,
            channel_type=ChannelType.forum,
            category=category,
            reason=reason,
            **options,
        )
        channel = ForumChannel(state=self._state, guild=self, data=data)

        # temporarily add to the cache
        self._channels[channel.id] = channel
        return channel

    async def create_category(
        self,
        name: str,
        *,
        overwrites: Dict[Union[Role, Member], PermissionOverwrite] = MISSING,
        reason: Optional[str] = None,
        position: int = MISSING,
    ) -> CategoryChannel:
        """|coro|

        Same as :meth:`create_text_channel` except makes a :class:`CategoryChannel` instead.

        .. note::

            The ``category`` parameter is not supported in this function since categories
            cannot have categories.

        .. versionchanged:: 2.6
            Raises :exc:`TypeError` instead of ``InvalidArgument``.

        Parameters
        ----------
        name: :class:`str`
            The category's name.
        overwrites: Dict[Union[:class:`Role`, :class:`Member`], :class:`PermissionOverwrite`]
            A :class:`dict` of target (either a role or a member) to
            :class:`PermissionOverwrite` which can be synced to channels.
        position: :class:`int`
            The position in the channel list. This is a number that starts
            at 0. e.g. the top channel is position 0.
        reason: Optional[:class:`str`]
            The reason for creating this category. Shows up on the audit log.

        Raises
        ------
        Forbidden
            You do not have the proper permissions to create this channel.
        HTTPException
            Creating the channel failed.
        TypeError
            The permission overwrite information is not in proper form.

        Returns
        -------
        :class:`CategoryChannel`
            The channel that was just created.
        """
        options: Dict[str, Any] = {}
        if position is not MISSING:
            options["position"] = position

        data = await self._create_channel(
            name, overwrites=overwrites, channel_type=ChannelType.category, reason=reason, **options
        )
        channel = CategoryChannel(state=self._state, guild=self, data=data)

        # temporarily add to the cache
        self._channels[channel.id] = channel
        return channel

    create_category_channel = create_category

    async def leave(self) -> None:
        """|coro|

        Leaves the guild.

        .. note::

            You cannot leave the guild that you own, you must delete it instead
            via :meth:`delete`.

        Raises
        ------
        HTTPException
            Leaving the guild failed.
        """
        await self._state.http.leave_guild(self.id)

    async def delete(self) -> None:
        """|coro|

        Deletes the guild. You must be the guild owner to delete the
        guild.

        Raises
        ------
        HTTPException
            Deleting the guild failed.
        Forbidden
            You do not have permissions to delete the guild.
        """
        await self._state.http.delete_guild(self.id)

    async def edit(
        self,
        *,
        reason: Optional[str] = MISSING,
        name: str = MISSING,
        description: Optional[str] = MISSING,
        icon: Optional[AssetBytes] = MISSING,
        banner: Optional[AssetBytes] = MISSING,
        splash: Optional[AssetBytes] = MISSING,
        discovery_splash: Optional[AssetBytes] = MISSING,
        community: bool = MISSING,
        afk_channel: Optional[VoiceChannel] = MISSING,
        owner: Snowflake = MISSING,
        afk_timeout: int = MISSING,
        default_notifications: NotificationLevel = MISSING,
        verification_level: VerificationLevel = MISSING,
        explicit_content_filter: ContentFilter = MISSING,
        vanity_code: str = MISSING,
        system_channel: Optional[TextChannel] = MISSING,
        system_channel_flags: SystemChannelFlags = MISSING,
        preferred_locale: Locale = MISSING,
        rules_channel: Optional[TextChannel] = MISSING,
        public_updates_channel: Optional[TextChannel] = MISSING,
        premium_progress_bar_enabled: bool = MISSING,
    ) -> Guild:
        """
        |coro|

        Edits the guild.

        You must have :attr:`~Permissions.manage_guild` permission
        to use this.

        .. versionchanged:: 1.4
            The `rules_channel` and `public_updates_channel` keyword-only parameters were added.

        .. versionchanged:: 2.0
            The `discovery_splash` and `community` keyword-only parameters were added.

        .. versionchanged:: 2.0
            The newly updated guild is returned.

        .. versionchanged:: 2.5
            Removed the ``region`` parameter.
            Use :func:`VoiceChannel.edit` or :func:`StageChannel.edit` with ``rtc_region`` instead.

        .. versionchanged:: 2.6
            Raises :exc:`TypeError` or :exc:`ValueError` instead of ``InvalidArgument``.

        Parameters
        ----------
        name: :class:`str`
            The new name of the guild.
        description: Optional[:class:`str`]
            The new description of the guild. Could be ``None`` for no description.
            This is only available to guilds that contain ``PUBLIC`` in :attr:`Guild.features`.
        icon: Optional[|resource_type|]
            The new guild icon. Only PNG/JPG is supported.
            GIF is only available to guilds that contain ``ANIMATED_ICON`` in :attr:`Guild.features`.
            Could be ``None`` to denote removal of the icon.

            .. versionchanged:: 2.5
                Now accepts various resource types in addition to :class:`bytes`.

        banner: Optional[|resource_type|]
            The new guild banner.
            GIF is only available to guilds that contain ``ANIMATED_BANNER`` in :attr:`Guild.features`.
            Could be ``None`` to denote removal of the banner. This is only available to guilds that contain
            ``BANNER`` in :attr:`Guild.features`.

            .. versionchanged:: 2.5
                Now accepts various resource types in addition to :class:`bytes`.

        splash: Optional[|resource_type|]
            The new guild invite splash.
            Only PNG/JPG is supported. Could be ``None`` to denote removing the
            splash. This is only available to guilds that contain ``INVITE_SPLASH``
            in :attr:`Guild.features`.

            .. versionchanged:: 2.5
                Now accepts various resource types in addition to :class:`bytes`.

        discovery_splash: Optional[|resource_type|]
            The new guild discovery splash.
            Only PNG/JPG is supported. Could be ``None`` to denote removing the
            splash. This is only available to guilds that contain ``DISCOVERABLE``
            in :attr:`Guild.features`.

            .. versionchanged:: 2.5
                Now accepts various resource types in addition to :class:`bytes`.

        community: :class:`bool`
            Whether the guild should be a Community guild. If set to ``True``\\, both ``rules_channel``
            and ``public_updates_channel`` parameters are required.
        afk_channel: Optional[:class:`VoiceChannel`]
            The new channel that is the AFK channel. Could be ``None`` for no AFK channel.
        afk_timeout: :class:`int`
            The number of seconds until someone is moved to the AFK channel.
        owner: :class:`Member`
            The new owner of the guild to transfer ownership to. Note that you must
            be owner of the guild to do this.
        verification_level: :class:`VerificationLevel`
            The new verification level for the guild.
        default_notifications: :class:`NotificationLevel`
            The new default notification level for the guild.
        explicit_content_filter: :class:`ContentFilter`
            The new explicit content filter for the guild.
        vanity_code: :class:`str`
            The new vanity code for the guild.
        system_channel: Optional[:class:`TextChannel`]
            The new channel that is used for the system channel. Could be ``None`` for no system channel.
        system_channel_flags: :class:`SystemChannelFlags`
            The new system channel settings to use with the new system channel.
        preferred_locale: :class:`Locale`
            The new preferred locale for the guild. Used as the primary language in the guild.

            .. versionchanged:: 2.5
                Changed to :class:`Locale` instead of :class:`str`.

        rules_channel: Optional[:class:`TextChannel`]
            The new channel that is used for rules. This is only available to
            guilds that contain ``PUBLIC`` in :attr:`Guild.features`. Could be ``None`` for no rules
            channel.
        public_updates_channel: Optional[:class:`TextChannel`]
            The new channel that is used for public updates from Discord. This is only available to
            guilds that contain ``PUBLIC`` in :attr:`Guild.features`. Could be ``None`` for no
            public updates channel.
        premium_progress_bar_enabled: :class:`bool`
            Whether the server boost progress bar is enabled.
        reason: Optional[:class:`str`]
            The reason for editing this guild. Shows up on the audit log.

        Raises
        ------
        NotFound
            At least one of the assets (``icon``, ``banner``, ``splash`` or ``discovery_splash``) couldn't be found.
        Forbidden
            You do not have permissions to edit the guild.
        HTTPException
            Editing the guild failed.
        TypeError
            At least one of the assets (``icon``, ``banner``, ``splash`` or ``discovery_splash``)
            is a lottie sticker (see :func:`Sticker.read`),
            or one of the parameters ``default_notifications``, ``verification_level``,
            ``explicit_content_filter``, or ``system_channel_flags`` was of the incorrect type.
        ValueError
            ``community`` was set without setting both ``rules_channel`` and ``public_updates_channel`` parameters,
            or if you are not the owner of the guild and request an ownership transfer,
            or the image format passed in to ``icon`` is invalid.

        Returns
        -------
        :class:`Guild`
            The newly updated guild. Note that this has the same limitations as
            mentioned in :meth:`Client.fetch_guild` and may not have full data.
        """
        http = self._state.http

        if vanity_code is not MISSING:
            await http.change_vanity_code(self.id, vanity_code, reason=reason)

        fields: Dict[str, Any] = {}
        if name is not MISSING:
            fields["name"] = name

        if description is not MISSING:
            fields["description"] = description

        if preferred_locale is not MISSING:
            fields["preferred_locale"] = str(preferred_locale)

        if afk_timeout is not MISSING:
            fields["afk_timeout"] = afk_timeout

        if icon is not MISSING:
            fields["icon"] = await utils._assetbytes_to_base64_data(icon)

        if banner is not MISSING:
            fields["banner"] = await utils._assetbytes_to_base64_data(banner)

        if splash is not MISSING:
            fields["splash"] = await utils._assetbytes_to_base64_data(splash)

        if discovery_splash is not MISSING:
            fields["discovery_splash"] = await utils._assetbytes_to_base64_data(discovery_splash)

        if default_notifications is not MISSING:
            if not isinstance(default_notifications, NotificationLevel):
                raise TypeError("default_notifications field must be of type NotificationLevel")
            fields["default_message_notifications"] = default_notifications.value

        if afk_channel is not MISSING:
            if afk_channel is None:
                fields["afk_channel_id"] = afk_channel
            else:
                fields["afk_channel_id"] = afk_channel.id

        if system_channel is not MISSING:
            if system_channel is None:
                fields["system_channel_id"] = system_channel
            else:
                fields["system_channel_id"] = system_channel.id

        if rules_channel is not MISSING:
            if rules_channel is None:
                fields["rules_channel_id"] = rules_channel
            else:
                fields["rules_channel_id"] = rules_channel.id

        if public_updates_channel is not MISSING:
            if public_updates_channel is None:
                fields["public_updates_channel_id"] = public_updates_channel
            else:
                fields["public_updates_channel_id"] = public_updates_channel.id

        if owner is not MISSING:
            if self.owner_id != self._state.self_id:
                raise ValueError("To transfer ownership you must be the owner of the guild.")

            fields["owner_id"] = owner.id

        if verification_level is not MISSING:
            if not isinstance(verification_level, VerificationLevel):
                raise TypeError("verification_level field must be of type VerificationLevel")

            fields["verification_level"] = verification_level.value

        if explicit_content_filter is not MISSING:
            if not isinstance(explicit_content_filter, ContentFilter):
                raise TypeError("explicit_content_filter field must be of type ContentFilter")

            fields["explicit_content_filter"] = explicit_content_filter.value

        if system_channel_flags is not MISSING:
            if not isinstance(system_channel_flags, SystemChannelFlags):
                raise TypeError("system_channel_flags field must be of type SystemChannelFlags")

            fields["system_channel_flags"] = system_channel_flags.value

        if community is not MISSING:
            features = []
            if community:
                if "rules_channel_id" in fields and "public_updates_channel_id" in fields:
                    features.append("COMMUNITY")
                else:
                    raise ValueError(
                        "community field requires both rules_channel and public_updates_channel fields to be provided"
                    )

            fields["features"] = features

        if premium_progress_bar_enabled is not MISSING:
            fields["premium_progress_bar_enabled"] = premium_progress_bar_enabled

        data = await http.edit_guild(self.id, reason=reason, **fields)
        return Guild(data=data, state=self._state)

    async def fetch_channels(self) -> Sequence[GuildChannel]:
        """|coro|

        Retrieves all :class:`abc.GuildChannel` that the guild has.

        .. note::

            This method is an API call. For general usage, consider :attr:`channels` instead.

        .. versionadded:: 1.2

        Raises
        ------
        InvalidData
            An unknown channel type was received from Discord.
        HTTPException
            Retrieving the channels failed.

        Returns
        -------
        Sequence[:class:`abc.GuildChannel`]
            All channels that the guild has.
        """
        data = await self._state.http.get_all_guild_channels(self.id)

        def convert(d):
            factory, _ = _guild_channel_factory(d["type"])
            if factory is None:
                raise InvalidData("Unknown channel type {type} for channel ID {id}.".format_map(d))

            channel = factory(guild=self, state=self._state, data=d)
            return channel

        return [convert(d) for d in data]

    async def active_threads(self) -> List[Thread]:
        """|coro|

        Returns a list of active :class:`Thread` that the client can access.

        This includes both private and public threads.

        .. versionadded:: 2.0

        Raises
        ------
        HTTPException
            The request to get the active threads failed.

        Returns
        -------
        List[:class:`Thread`]
            The active threads.
        """
        data = await self._state.http.get_active_threads(self.id)
        threads = [Thread(guild=self, state=self._state, data=d) for d in data.get("threads", [])]
        thread_lookup: Dict[int, Thread] = {thread.id: thread for thread in threads}
        for member in data.get("members", []):
            thread = thread_lookup.get(int(member["id"]))
            if thread is not None:
                thread._add_member(ThreadMember(parent=thread, data=member))

        return threads

    async def fetch_scheduled_events(
        self, *, with_user_count: bool = False
    ) -> List[GuildScheduledEvent]:
        """|coro|

        Retrieves a list of all :class:`GuildScheduledEvent` instances that the guild has.

        .. versionadded:: 2.3

        Parameters
        ----------
        with_user_count: :class:`bool`
            Whether to include number of users subscribed to each event.

        Raises
        ------
        HTTPException
            Retrieving the guild scheduled events failed.

        Returns
        -------
        List[:class:`GuildScheduledEvent`]
            The existing guild scheduled events.
        """
        raw_events = await self._state.http.get_guild_scheduled_events(
            self.id, with_user_count=with_user_count
        )
        return [GuildScheduledEvent(state=self._state, data=data) for data in raw_events]

    async def fetch_scheduled_event(
        self, event_id: int, *, with_user_count: bool = False
    ) -> GuildScheduledEvent:
        """|coro|

        Retrieves a :class:`GuildScheduledEvent` with the given ID.

        .. versionadded:: 2.3

        Parameters
        ----------
        event_id: :class:`int`
            The ID to look for.
        with_user_count: :class:`bool`
            Whether to include number of users subscribed to the event.

        Raises
        ------
        HTTPException
            Retrieving the guild scheduled event failed.

        Returns
        -------
        :class:`GuildScheduledEvent`
            The guild scheduled event.
        """
        data = await self._state.http.get_guild_scheduled_event(
            self.id, event_id, with_user_count=with_user_count
        )
        return GuildScheduledEvent(state=self._state, data=data)

    @overload
    async def create_scheduled_event(
        self,
        *,
        name: str,
        entity_type: Literal[GuildScheduledEventEntityType.external],
        scheduled_start_time: datetime.datetime,
        scheduled_end_time: datetime.datetime,
        entity_metadata: GuildScheduledEventMetadata,
        privacy_level: GuildScheduledEventPrivacyLevel = ...,
        description: str = ...,
        image: AssetBytes = ...,
        reason: Optional[str] = ...,
    ) -> GuildScheduledEvent:
        ...

    @overload
    async def create_scheduled_event(
        self,
        *,
        name: str,
        entity_type: Literal[
            GuildScheduledEventEntityType.voice,
            GuildScheduledEventEntityType.stage_instance,
        ],
        channel: Snowflake,
        scheduled_start_time: datetime.datetime,
        scheduled_end_time: Optional[datetime.datetime] = ...,
        privacy_level: GuildScheduledEventPrivacyLevel = ...,
        description: str = ...,
        image: AssetBytes = ...,
        reason: Optional[str] = ...,
    ) -> GuildScheduledEvent:
        ...

    async def create_scheduled_event(
        self,
        *,
        name: str,
        entity_type: GuildScheduledEventEntityType,
        scheduled_start_time: datetime.datetime,
        scheduled_end_time: Optional[datetime.datetime] = MISSING,
        channel: Snowflake = MISSING,
        privacy_level: GuildScheduledEventPrivacyLevel = MISSING,
        entity_metadata: GuildScheduledEventMetadata = MISSING,
        description: str = MISSING,
        image: AssetBytes = MISSING,
        reason: Optional[str] = None,
    ) -> GuildScheduledEvent:
        """|coro|

        Creates a :class:`GuildScheduledEvent`.

        If ``entity_type`` is :class:`GuildScheduledEventEntityType.external`:

        - ``channel`` should not be set
        - ``entity_metadata`` with a location field must be provided
        - ``scheduled_end_time`` must be provided

        .. versionadded:: 2.3

        .. versionchanged:: 2.6
            Now raises :exc:`TypeError` instead of :exc:`ValueError` for
            invalid parameter types.

        .. versionchanged:: 2.6
            Removed ``channel_id`` parameter in favor of ``channel``.

        .. versionchanged:: 2.6
            Naive datetime parameters are now assumed to be in the local
            timezone instead of UTC.

        Parameters
        ----------
        name: :class:`str`
            The name of the guild scheduled event.
        description: :class:`str`
            The description of the guild scheduled event.
        image: |resource_type|
            The cover image of the guild scheduled event.

            .. versionadded:: 2.4

            .. versionchanged:: 2.5
                Now accepts various resource types in addition to :class:`bytes`.

        channel: :class:`.abc.Snowflake`
            The channel in which the guild scheduled event will be hosted.

            .. versionadded:: 2.6

        privacy_level: :class:`GuildScheduledEventPrivacyLevel`
            The privacy level of the guild scheduled event.
        scheduled_start_time: :class:`datetime.datetime`
            The time to schedule the guild scheduled event.
            If the datetime is naive, it is assumed to be local time.
        scheduled_end_time: Optional[:class:`datetime.datetime`]
            The time when the guild scheduled event is scheduled to end.
            If the datetime is naive, it is assumed to be local time.
        entity_type: :class:`GuildScheduledEventEntityType`
            The entity type of the guild scheduled event.
        entity_metadata: :class:`GuildScheduledEventMetadata`
            The entity metadata of the guild scheduled event.
        reason: Optional[:class:`str`]
            The reason for creating the guild scheduled event. Shows up on the audit log.

        Raises
        ------
        NotFound
            The ``image`` asset couldn't be found.
        HTTPException
            The request failed.
        TypeError
            The ``image`` asset is a lottie sticker (see :func:`Sticker.read`),
            or one of ``entity_type``, ``privacy_level``, or ``entity_metadata``
            is not of the correct type.

        Returns
        -------
        :class:`GuildScheduledEvent`
            The newly created guild scheduled event.
        """
        if not isinstance(entity_type, GuildScheduledEventEntityType):
            raise TypeError("entity_type must be an instance of GuildScheduledEventEntityType")

        if privacy_level is MISSING:
            privacy_level = GuildScheduledEventPrivacyLevel.guild_only
        elif not isinstance(privacy_level, GuildScheduledEventPrivacyLevel):
            raise TypeError("privacy_level must be an instance of GuildScheduledEventPrivacyLevel")

        fields: Dict[str, Any] = {
            "name": name,
            "privacy_level": privacy_level.value,
            "scheduled_start_time": utils.isoformat_utc(scheduled_start_time),
            "entity_type": entity_type.value,
        }

        if entity_metadata is not MISSING:
            if not isinstance(entity_metadata, GuildScheduledEventMetadata):
                raise TypeError(
                    "entity_metadata must be an instance of GuildScheduledEventMetadata"
                )

            fields["entity_metadata"] = entity_metadata.to_dict()

        if description is not MISSING:
            fields["description"] = description

        if image is not MISSING:
            fields["image"] = await utils._assetbytes_to_base64_data(image)

        if channel is not MISSING:
            fields["channel_id"] = channel.id

        if scheduled_end_time is not MISSING:
            fields["scheduled_end_time"] = utils.isoformat_utc(scheduled_end_time)

        data = await self._state.http.create_guild_scheduled_event(self.id, reason=reason, **fields)
        return GuildScheduledEvent(state=self._state, data=data)

    async def welcome_screen(self) -> WelcomeScreen:
        """|coro|

        Retrieves the guild's :class:`WelcomeScreen`.

        Requires the :attr:`~Permissions.manage_guild` permission if the welcome screen is not enabled.

        .. note::

            To determine whether the welcome screen is enabled, check for the
            presence of ``WELCOME_SCREEN_ENABLED`` in :attr:`Guild.features`.

        .. versionadded:: 2.5

        Raises
        ------
        NotFound
            The welcome screen is not set up, or you do not have permission to view it.
        HTTPException
            Retrieving the welcome screen failed.

        Returns
        -------
        :class:`WelcomeScreen`
            The guild's welcome screen.
        """
        data = await self._state.http.get_guild_welcome_screen(self.id)
        return WelcomeScreen(state=self._state, data=data, guild=self)

    async def edit_welcome_screen(
        self,
        *,
        enabled: bool = MISSING,
        channels: Optional[List[WelcomeScreenChannel]] = MISSING,
        description: Optional[str] = MISSING,
        reason: Optional[str] = None,
    ) -> WelcomeScreen:
        """|coro|

        This is a lower level method to :meth:`WelcomeScreen.edit` that allows you
        to edit the welcome screen without fetching it and save an API request.

        This requires 'COMMUNITY' in :attr:`.Guild.features`.

        .. versionadded:: 2.5

        Parameters
        ----------
        enabled: :class:`bool`
            Whether the welcome screen is enabled.
        description: Optional[:class:`str`]
            The new guild description in the welcome screen.
        channels: Optional[List[:class:`WelcomeScreenChannel`]]
            The new welcome channels.
        reason: Optional[:class:`str`]
            The reason for editing the welcome screen. Shows up on the audit log.

        Raises
        ------
        Forbidden
            You do not have permissions to change the welcome screen
            or the guild is not allowed to create welcome screens.
        HTTPException
            Editing the welcome screen failed.
        TypeError
            ``channels`` is not a list of :class:`~disnake.WelcomeScreenChannel` instances

        Returns
        -------
        :class:`WelcomeScreen`
            The newly edited welcome screen.
        """
        payload = {}

        if enabled is not MISSING:
            payload["enabled"] = enabled

        if description is not MISSING:
            payload["description"] = description

        if channels is not MISSING:
            if channels is None:
                payload["welcome_channels"] = None
            else:
                welcome_channel_payload = []
                for channel in channels:
                    if not isinstance(channel, WelcomeScreenChannel):
                        raise TypeError(
                            "'channels' must be a list of 'WelcomeScreenChannel' objects"
                        )
                    welcome_channel_payload.append(channel.to_dict())
                payload["welcome_channels"] = welcome_channel_payload

        data = await self._state.http.edit_guild_welcome_screen(self.id, reason=reason, **payload)
        return WelcomeScreen(state=self._state, data=data, guild=self)

    # TODO: Remove Optional typing here when async iterators are refactored
    def fetch_members(
        self, *, limit: int = 1000, after: Optional[SnowflakeTime] = None
    ) -> MemberIterator:
        """Retrieves an :class:`.AsyncIterator` that enables receiving the guild's members. In order to use this,
        :meth:`Intents.members` must be enabled.

        .. note::

            This method is an API call. For general usage, consider :attr:`members` instead.

        .. versionadded:: 1.3

        All parameters are optional.

        Parameters
        ----------
        limit: Optional[:class:`int`]
            The number of members to retrieve. Defaults to 1000.
            Pass ``None`` to fetch all members. Note that this is potentially slow.
        after: Optional[Union[:class:`.abc.Snowflake`, :class:`datetime.datetime`]]
            Retrieve members after this date or object.
            If a datetime is provided, it is recommended to use a UTC aware datetime.
            If the datetime is naive, it is assumed to be local time.

        Raises
        ------
        ClientException
            The members intent is not enabled.
        HTTPException
            Retrieving the members failed.

        Yields
        ------
        :class:`.Member`
            The member with the member data parsed.

        Examples
        --------

        Usage ::

            async for member in guild.fetch_members(limit=150):
                print(member.name)

        Flattening into a list ::

            members = await guild.fetch_members(limit=150).flatten()
            # members is now a list of Member...
        """
        if not self._state._intents.members:
            raise ClientException("Intents.members must be enabled to use this.")

        return MemberIterator(self, limit=limit, after=after)

    async def fetch_member(self, member_id: int, /) -> Member:
        """|coro|

        Retrieves a :class:`Member` with the given ID.

        .. note::

            This method is an API call. If you have :attr:`Intents.members` and member cache enabled, consider :meth:`get_member` instead.

        Parameters
        ----------
        member_id: :class:`int`
            The member's ID to fetch from.

        Raises
        ------
        Forbidden
            You do not have access to the guild.
        HTTPException
            Retrieving the member failed.

        Returns
        -------
        :class:`Member`
            The member from the member ID.
        """
        data = await self._state.http.get_member(self.id, member_id)
        return Member(data=data, state=self._state, guild=self)

    async def fetch_ban(self, user: Snowflake) -> BanEntry:
        """|coro|

        Retrieves the :class:`BanEntry` for a user.

        You must have :attr:`~Permissions.ban_members` permission
        to use this.

        Parameters
        ----------
        user: :class:`abc.Snowflake`
            The user to get ban information from.

        Raises
        ------
        Forbidden
            You do not have proper permissions to get the information.
        NotFound
            This user is not banned.
        HTTPException
            An error occurred while fetching the information.

        Returns
        -------
        :class:`BanEntry`
            The :class:`BanEntry` object for the specified user.
        """
        data: BanPayload = await self._state.http.get_ban(user.id, self.id)
        return BanEntry(user=User(state=self._state, data=data["user"]), reason=data["reason"])

    async def fetch_channel(self, channel_id: int, /) -> Union[GuildChannel, Thread]:
        """|coro|

        Retrieves a :class:`.abc.GuildChannel` or :class:`.Thread` with the given ID.

        .. note::

            This method is an API call. For general usage, consider :meth:`get_channel_or_thread` instead.

        .. versionadded:: 2.0

        Raises
        ------
        InvalidData
            An unknown channel type was received from Discord
            or the guild the channel belongs to is not the same
            as the one in this object points to.
        HTTPException
            Retrieving the channel failed.
        NotFound
            Invalid Channel ID.
        Forbidden
            You do not have permission to fetch this channel.

        Returns
        -------
        Union[:class:`.abc.GuildChannel`, :class:`.Thread`]
            The channel from the ID.
        """
        data = await self._state.http.get_channel(channel_id)

        factory, ch_type = _threaded_guild_channel_factory(data["type"])
        if factory is None:
            raise InvalidData("Unknown channel type {type} for channel ID {id}.".format_map(data))

        if ch_type in (ChannelType.group, ChannelType.private):
            raise InvalidData("Channel ID resolved to a private channel")

        guild_id = int(data["guild_id"])  # type: ignore
        if self.id != guild_id:
            raise InvalidData("Guild ID resolved to a different guild")

        channel: GuildChannel = factory(guild=self, state=self._state, data=data)  # type: ignore
        return channel

    def bans(
        self,
        *,
        limit: Optional[int] = 1000,
        before: Optional[Snowflake] = None,
        after: Optional[Snowflake] = None,
    ) -> BanIterator:
        """Returns an :class:`~disnake.AsyncIterator` that enables receiving the destination's bans.

        You must have the :attr:`~Permissions.ban_members` permission to get this information.

        .. versionchanged:: 2.5
            Due to a breaking change in Discord's API, this now returns an :class:`~disnake.AsyncIterator` instead of a :class:`list`.

        Examples
        ---------

        Usage ::

            counter = 0
            async for ban in guild.bans(limit=200):
                if not ban.user.bot:
                    counter += 1

        Flattening into a list: ::

            bans = await guild.bans(limit=123).flatten()
            # bans is now a list of BanEntry...

        All parameters are optional.

        Parameters
        ----------
        limit: Optional[:class:`int`]
            The number of bans to retrieve.
            If ``None``, it retrieves every ban in the guild. Note, however,
            that this would make it a slow operation.
            Defaults to 1000.
        before: Optional[:class:`~disnake.abc.Snowflake`]
            Retrieve bans before this user.
        after: Optional[:class:`~disnake.abc.Snowflake`]
            Retrieve bans after this user.

        Raises
        ------
        ~disnake.Forbidden
            You do not have permissions to get the bans.
        ~disnake.HTTPException
            An error occurred while fetching the bans.

        Yields
        -------
        :class:`~disnake.BanEntry`
            The ban with the ban data parsed.
        """

        return BanIterator(self, limit=limit, before=before, after=after)

    async def prune_members(
        self,
        *,
        days: int,
        compute_prune_count: bool = True,
        roles: List[Snowflake] = MISSING,
        reason: Optional[str] = None,
    ) -> Optional[int]:
        """
        |coro|

        Prunes the guild from its inactive members.

        The inactive members are denoted if they have not logged on in
        ``days`` number of days and they have no roles.

        You must have :attr:`~Permissions.kick_members` permission
        to use this.

        To check how many members you would prune without actually pruning,
        see the :meth:`estimate_pruned_members` function.

        To prune members that have specific roles see the ``roles`` parameter.

        .. versionchanged:: 1.4
            The ``roles`` keyword-only parameter was added.

        .. versionchanged:: 2.6
            Raises :exc:`TypeError` instead of ``InvalidArgument``.

        Parameters
        ----------
        days: :class:`int`
            The number of days before counting as inactive.
        compute_prune_count: :class:`bool`
            Whether to compute the prune count. This defaults to ``True``
            which makes it prone to timeouts in very large guilds. In order
            to prevent timeouts, you must set this to ``False``. If this is
            set to ``False``\\, then this function will always return ``None``.
        roles: List[:class:`abc.Snowflake`]
            A list of :class:`abc.Snowflake` that represent roles to include in the pruning process. If a member
            has a role that is not specified, they'll be excluded.
        reason: Optional[:class:`str`]
            The reason for doing this action. Shows up on the audit log.

        Raises
        ------
        Forbidden
            You do not have permissions to prune members.
        HTTPException
            An error occurred while pruning members.
        TypeError
            An integer was not passed for ``days``.

        Returns
        -------
        Optional[:class:`int`]
            The number of members pruned. If ``compute_prune_count`` is ``False``
            then this returns ``None``.
        """
        if not isinstance(days, int):
            raise TypeError(
                f"Expected int for ``days``, received {days.__class__.__name__} instead."
            )

        if roles:
            role_ids = [str(role.id) for role in roles]
        else:
            role_ids = []

        data = await self._state.http.prune_members(
            self.id, days, compute_prune_count=compute_prune_count, roles=role_ids, reason=reason
        )
        return data["pruned"]

    async def templates(self) -> List[Template]:
        """|coro|

        Gets the list of templates from this guild.

        You must have :attr:`~.Permissions.manage_guild` permission
        to use this.

        .. versionadded:: 1.7

        Raises
        ------
        Forbidden
            You don't have permissions to get the templates.

        Returns
        -------
        List[:class:`Template`]
            The templates for this guild.
        """
        from .template import Template

        data = await self._state.http.guild_templates(self.id)
        return [Template(data=d, state=self._state) for d in data]

    async def webhooks(self) -> List[Webhook]:
        """|coro|

        Gets the list of webhooks from this guild.

        You must have :attr:`~.Permissions.manage_webhooks` permission
        to use this.

        Raises
        ------
        Forbidden
            You don't have permissions to get the webhooks.

        Returns
        -------
        List[:class:`Webhook`]
            The webhooks for this guild.
        """
        from .webhook import Webhook

        data = await self._state.http.guild_webhooks(self.id)
        return [Webhook.from_state(d, state=self._state) for d in data]

    async def estimate_pruned_members(self, *, days: int, roles: List[Snowflake] = MISSING) -> int:
        """|coro|

        Similar to :meth:`prune_members` except instead of actually
        pruning members, it returns how many members it would prune
        from the guild had it been called.

        .. versionchanged:: 2.6
            Raises :exc:`TypeError` instead of ``InvalidArgument``.

        Parameters
        ----------
        days: :class:`int`
            The number of days before counting as inactive.
        roles: List[:class:`abc.Snowflake`]
            A list of :class:`abc.Snowflake` that represent roles to include in the estimate. If a member
            has a role that is not specified, they'll be excluded.

            .. versionadded:: 1.7

        Raises
        ------
        Forbidden
            You do not have permissions to prune members.
        HTTPException
            An error occurred while fetching the prune members estimate.
        TypeError
            An integer was not passed for ``days``.

        Returns
        -------
        :class:`int`
            The number of members estimated to be pruned.
        """
        if not isinstance(days, int):
            raise TypeError(
                f"Expected int for ``days``, received {days.__class__.__name__} instead."
            )

        if roles:
            role_ids = [str(role.id) for role in roles]
        else:
            role_ids = []

        data = await self._state.http.estimate_pruned_members(self.id, days, role_ids)
        return data["pruned"]

    async def invites(self) -> List[Invite]:
        """|coro|

        Returns a list of all active instant invites from the guild.

        You must have :attr:`~Permissions.manage_guild` permission to
        use this.

        .. note::

            This method does not include the guild's vanity URL invite.
            To get the vanity URL :class:`Invite`, refer to :meth:`Guild.vanity_invite`.

        Raises
        ------
        Forbidden
            You do not have proper permissions to get the information.
        HTTPException
            An error occurred while fetching the information.

        Returns
        -------
        List[:class:`Invite`]
            The list of invites that are currently active.
        """
        data = await self._state.http.invites_from(self.id)
        result = []
        for invite in data:
            channel = self.get_channel(int(invite["channel"]["id"]))
            result.append(Invite(state=self._state, data=invite, guild=self, channel=channel))

        return result

    async def create_template(self, *, name: str, description: str = MISSING) -> Template:
        """|coro|

        Creates a template for the guild.

        You must have :attr:`~Permissions.manage_guild` permission to
        use this.

        .. versionadded:: 1.7

        Parameters
        ----------
        name: :class:`str`
            The name of the template.
        description: :class:`str`
            The description of the template.

        Returns
        -------
        :class:`Template`
            The created template.
        """
        from .template import Template

        payload: Any = {"name": name}

        if description:
            payload["description"] = description

        data = await self._state.http.create_template(self.id, payload)

        return Template(state=self._state, data=data)

    @utils.deprecated()
    async def create_integration(self, *, type: IntegrationType, id: int) -> None:
        """|coro|

        .. deprecated:: 2.5
            No longer supported, bots cannot use this endpoint anymore.

        Attaches an integration to the guild.

        You must have :attr:`~Permissions.manage_guild` permission to
        use this.

        .. versionadded:: 1.4

        Parameters
        ----------
        type: :class:`str`
            The integration type (e.g. Twitch).
        id: :class:`int`
            The integration ID.

        Raises
        ------
        Forbidden
            You do not have permission to create the integration.
        HTTPException
            The account could not be found.
        """
        await self._state.http.create_integration(self.id, type, id)

    async def integrations(self) -> List[Integration]:
        """|coro|

        Returns a list of all integrations attached to the guild.

        You must have :attr:`~Permissions.manage_guild` permission to
        use this.

        .. versionadded:: 1.4

        Raises
        ------
        Forbidden
            You do not have permission to create the integration.
        HTTPException
            Fetching the integrations failed.

        Returns
        -------
        List[:class:`Integration`]
            The list of integrations that are attached to the guild.
        """
        data = await self._state.http.get_all_integrations(self.id)

        def convert(d):
            factory, _ = _integration_factory(d["type"])
            if factory is None:
                raise InvalidData(
                    "Unknown integration type {type!r} for integration ID {id}".format_map(d)
                )
            return factory(guild=self, data=d)

        return [convert(d) for d in data]

    async def fetch_stickers(self) -> List[GuildSticker]:
        """|coro|

        Retrieves a list of all :class:`Sticker`\\s that the guild has.

        .. versionadded:: 2.0

        .. note::

            This method is an API call. For general usage, consider :attr:`stickers` instead.

        Raises
        ------
        HTTPException
            Retrieving the stickers failed.

        Returns
        -------
        List[:class:`GuildSticker`]
            The retrieved stickers.
        """
        data = await self._state.http.get_all_guild_stickers(self.id)
        return [GuildSticker(state=self._state, data=d) for d in data]

    async def fetch_sticker(self, sticker_id: int, /) -> GuildSticker:
        """|coro|

        Retrieves a custom :class:`Sticker` from the guild.

        .. versionadded:: 2.0

        .. note::

            This method is an API call.
            For general usage, consider iterating over :attr:`stickers` instead.

        Parameters
        ----------
        sticker_id: :class:`int`
            The sticker's ID.

        Raises
        ------
        NotFound
            The sticker requested could not be found.
        HTTPException
            Retrieving the sticker failed.

        Returns
        -------
        :class:`GuildSticker`
            The retrieved sticker.
        """
        data = await self._state.http.get_guild_sticker(self.id, sticker_id)
        return GuildSticker(state=self._state, data=data)

    async def create_sticker(
        self,
        *,
        name: str,
        description: Optional[str] = None,
        emoji: str,
        file: File,
        reason: Optional[str] = None,
    ) -> GuildSticker:
        """|coro|

        Creates a :class:`Sticker` for the guild.

        You must have :attr:`~Permissions.manage_emojis_and_stickers` permission to
        do this.

        .. versionadded:: 2.0

        Parameters
        ----------
        name: :class:`str`
            The sticker name. Must be at least 2 characters.
        description: Optional[:class:`str`]
            The sticker's description. You can pass ``None`` or an empty string to not set a description.
        emoji: :class:`str`
            The name of a unicode emoji that represents the sticker's expression.
        file: :class:`File`
            The file of the sticker to upload.
        reason: Optional[:class:`str`]
            The reason for creating this sticker. Shows up on the audit log.

        Raises
        ------
        Forbidden
            You are not allowed to create stickers.
        HTTPException
            An error occurred creating a sticker.

        Returns
        -------
        :class:`GuildSticker`
            The newly created sticker.
        """
        if description is None:
            description = ""

        try:
            emoji = unicodedata.name(emoji)
        except TypeError:
            pass
        else:
            emoji = emoji.replace(" ", "_")

        payload: CreateStickerPayload = {"name": name, "description": description, "tags": emoji}

        data = await self._state.http.create_guild_sticker(self.id, payload, file, reason=reason)
        return self._state.store_sticker(self, data)

    async def delete_sticker(self, sticker: Snowflake, *, reason: Optional[str] = None) -> None:
        """|coro|

        Deletes the custom :class:`Sticker` from the guild.

        You must have :attr:`~Permissions.manage_emojis_and_stickers` permission to
        do this.

        .. versionadded:: 2.0

        Parameters
        ----------
        sticker: :class:`abc.Snowflake`
            The sticker you are deleting.
        reason: Optional[:class:`str`]
            The reason for deleting this sticker. Shows up on the audit log.

        Raises
        ------
        Forbidden
            You are not allowed to delete stickers.
        HTTPException
            An error occurred deleting the sticker.
        """
        await self._state.http.delete_guild_sticker(self.id, sticker.id, reason=reason)

    async def fetch_emojis(self) -> List[Emoji]:
        """|coro|

        Retrieves all custom :class:`Emoji`\\s that the guild has.

        .. note::

            This method is an API call. For general usage, consider :attr:`emojis` instead.

        Raises
        ------
        HTTPException
            Retrieving the emojis failed.

        Returns
        -------
        List[:class:`Emoji`]
            The retrieved emojis.
        """
        data = await self._state.http.get_all_custom_emojis(self.id)
        return [Emoji(guild=self, state=self._state, data=d) for d in data]

    async def fetch_emoji(self, emoji_id: int, /) -> Emoji:
        """|coro|

        Retrieves a custom :class:`Emoji` from the guild.

        .. note::

            This method is an API call.
            For general usage, consider iterating over :attr:`emojis` instead.

        Parameters
        ----------
        emoji_id: :class:`int`
            The emoji's ID.

        Raises
        ------
        NotFound
            The emoji requested could not be found.
        HTTPException
            An error occurred fetching the emoji.

        Returns
        -------
        :class:`Emoji`
            The retrieved emoji.
        """
        data = await self._state.http.get_custom_emoji(self.id, emoji_id)
        return Emoji(guild=self, state=self._state, data=data)

    async def create_custom_emoji(
        self,
        *,
        name: str,
        image: AssetBytes,
        roles: Sequence[Role] = MISSING,
        reason: Optional[str] = None,
    ) -> Emoji:
        """
        |coro|

        Creates a custom :class:`Emoji` for the guild.

        Depending on the boost level of your guild (which can be obtained via :attr:`premium_tier`),
        the amount of custom emojis that can be created changes:

        .. csv-table::
            :header: "Boost level", "Max custom emoji limit"

            "0", "50"
            "1", "100"
            "2", "150"
            "3", "250"

        You must have :attr:`~Permissions.manage_emojis` permission to
        do this.

        Parameters
        ----------
        name: :class:`str`
            The emoji name. Must be at least 2 characters.
        image: |resource_type|
            The image data of the emoji.
            Only JPG, PNG and GIF images are supported.

            .. versionchanged:: 2.5
                Now accepts various resource types in addition to :class:`bytes`.

        roles: List[:class:`Role`]
            A :class:`list` of :class:`Role`\\s that can use this emoji. Leave empty to make it available to everyone.
        reason: Optional[:class:`str`]
            The reason for creating this emoji. Shows up on the audit log.

        Raises
        ------
        NotFound
            The ``image`` asset couldn't be found.
        Forbidden
            You are not allowed to create emojis.
        HTTPException
            An error occurred creating an emoji.
        TypeError
            The ``image`` asset is a lottie sticker (see :func:`Sticker.read`).
        ValueError
            Wrong image format passed for ``image``.

        Returns
        -------
        :class:`Emoji`
            The newly created emoji.
        """
        img = await utils._assetbytes_to_base64_data(image)
        if roles:
            role_ids = [role.id for role in roles]
        else:
            role_ids = []

        data = await self._state.http.create_custom_emoji(
            self.id, name, img, roles=role_ids, reason=reason
        )
        return self._state.store_emoji(self, data)

    async def delete_emoji(self, emoji: Snowflake, *, reason: Optional[str] = None) -> None:
        """|coro|

        Deletes the custom :class:`Emoji` from the guild.

        You must have :attr:`~Permissions.manage_emojis` permission to
        do this.

        Parameters
        ----------
        emoji: :class:`abc.Snowflake`
            The emoji you are deleting.
        reason: Optional[:class:`str`]
            The reason for deleting this emoji. Shows up on the audit log.

        Raises
        ------
        Forbidden
            You are not allowed to delete emojis.
        HTTPException
            An error occurred deleting the emoji.
        """
        await self._state.http.delete_custom_emoji(self.id, emoji.id, reason=reason)

    async def fetch_roles(self) -> List[Role]:
        """|coro|

        Retrieves all :class:`Role` that the guild has.

        .. note::

            This method is an API call. For general usage, consider :attr:`roles` instead.

        .. versionadded:: 1.3

        Raises
        ------
        HTTPException
            Retrieving the roles failed.

        Returns
        -------
        List[:class:`Role`]
            All roles that the guild has.
        """
        data = await self._state.http.get_roles(self.id)
        return [Role(guild=self, state=self._state, data=d) for d in data]

    @overload
    async def get_or_fetch_member(
        self, member_id: int, *, strict: Literal[False] = ...
    ) -> Optional[Member]:
        ...

    @overload
    async def get_or_fetch_member(self, member_id: int, *, strict: Literal[True]) -> Member:
        ...

    async def get_or_fetch_member(
        self, member_id: int, *, strict: bool = False
    ) -> Optional[Member]:
        """|coro|

        Tries to get a member from the cache with the given ID. If fails, it fetches
        the member from the API and caches it.

        If you want to make a bulk get-or-fetch call, use :meth:`get_or_fetch_members`.

        Parameters
        ----------
        member_id: :class:`int`
            The ID to search for.

        Returns
        -------
        :class:`Member`
            The member with the given ID.
        """
        member = self.get_member(member_id)
        if member is not None:
            return member
        try:
            member = await self.fetch_member(member_id)
            self._add_member(member)
        except HTTPException:
            if strict:
                raise
            return None
        return member

    getch_member = get_or_fetch_member

    @overload
    async def create_role(
        self,
        *,
        reason: Optional[str] = ...,
        name: str = ...,
        permissions: Permissions = ...,
        colour: Union[Colour, int] = ...,
        hoist: bool = ...,
        icon: AssetBytes = ...,
        emoji: str = ...,
        mentionable: bool = ...,
    ) -> Role:
        ...

    @overload
    async def create_role(
        self,
        *,
        reason: Optional[str] = ...,
        name: str = ...,
        permissions: Permissions = ...,
        color: Union[Colour, int] = ...,
        hoist: bool = ...,
        icon: AssetBytes = ...,
        emoji: str = ...,
        mentionable: bool = ...,
    ) -> Role:
        ...

    async def create_role(
        self,
        *,
        name: str = MISSING,
        permissions: Permissions = MISSING,
        color: Union[Colour, int] = MISSING,
        colour: Union[Colour, int] = MISSING,
        hoist: bool = MISSING,
        icon: AssetBytes = MISSING,
        emoji: str = MISSING,
        mentionable: bool = MISSING,
        reason: Optional[str] = None,
    ) -> Role:
        """|coro|

        Creates a :class:`Role` for the guild.

        All fields are optional.

        You must have :attr:`~Permissions.manage_roles` permission to
        do this.

        .. versionchanged:: 1.6
            Can now pass ``int`` to ``colour`` keyword-only parameter.

        .. versionchanged:: 2.6
            Raises :exc:`TypeError` instead of ``InvalidArgument``.

        Parameters
        ----------
        name: :class:`str`
            The role name. Defaults to 'new role'.
        permissions: :class:`Permissions`
            The permissions the role should have. Defaults to no permissions.
        colour: Union[:class:`Colour`, :class:`int`]
            The colour for the role. Defaults to :meth:`Colour.default`.
            This is aliased to ``color`` as well.
        hoist: :class:`bool`
            Whether the role should be shown separately in the member list.
            Defaults to ``False``.
        icon: |resource_type|
            The role's icon image (if the guild has the ``ROLE_ICONS`` feature).

            .. versionchanged:: 2.5
                Now accepts various resource types in addition to :class:`bytes`.

        emoji: :class:`str`
            The role's unicode emoji.
        mentionable: :class:`bool`
            Whether the role should be mentionable by others.
            Defaults to ``False``.
        reason: Optional[:class:`str`]
            The reason for creating this role. Shows up on the audit log.

        Raises
        ------
        NotFound
            The ``icon`` asset couldn't be found.
        Forbidden
            You do not have permissions to create the role.
        HTTPException
            Creating the role failed.
        TypeError
            An invalid keyword argument was given,
            or the ``icon`` asset is a lottie sticker (see :func:`Sticker.read`).

        Returns
        -------
        :class:`Role`
            The newly created role.
        """
        fields: Dict[str, Any] = {}
        if permissions is not MISSING:
            fields["permissions"] = str(permissions.value)
        else:
            fields["permissions"] = "0"

        actual_colour = colour or color or Colour.default()
        if isinstance(actual_colour, int):
            fields["color"] = actual_colour
        else:
            fields["color"] = actual_colour.value

        if hoist is not MISSING:
            fields["hoist"] = hoist

        if mentionable is not MISSING:
            fields["mentionable"] = mentionable

        if name is not MISSING:
            fields["name"] = name

        if icon is not MISSING:
            fields["icon"] = await utils._assetbytes_to_base64_data(icon)

        if emoji is not MISSING:
            fields["unicode_emoji"] = emoji

        data = await self._state.http.create_role(self.id, reason=reason, **fields)
        role = Role(guild=self, data=data, state=self._state)

        # TODO: add to cache
        return role

    async def edit_role_positions(
        self, positions: Dict[Snowflake, int], *, reason: Optional[str] = None
    ) -> List[Role]:
        """|coro|

        Bulk edits a list of :class:`Role` in the guild.

        You must have :attr:`~Permissions.manage_roles` permission to
        do this.

        .. versionadded:: 1.4

        .. versionchanged:: 2.6
            Raises :exc:`TypeError` instead of ``InvalidArgument``.

        Example:

        .. code-block:: python3

            positions = {
                bots_role: 1, # penultimate role
                tester_role: 2,
                admin_role: 6
            }

            await guild.edit_role_positions(positions=positions)

        Parameters
        ----------
        positions
            A :class:`dict` of :class:`Role` to :class:`int` to change the positions
            of each given role.
        reason: Optional[:class:`str`]
            The reason for editing the role positions. Shows up on the audit log.

        Raises
        ------
        Forbidden
            You do not have permissions to move the roles.
        HTTPException
            Moving the roles failed.
        TypeError
            An invalid keyword argument was given.

        Returns
        -------
        List[:class:`Role`]
            A list of all the roles in the guild.
        """
        if not isinstance(positions, dict):
            raise TypeError("positions parameter expects a dict.")

        role_positions: List[Any] = []
        for role, position in positions.items():

            payload = {"id": role.id, "position": position}

            role_positions.append(payload)

        data = await self._state.http.move_role_position(self.id, role_positions, reason=reason)
        roles: List[Role] = []
        for d in data:
            role = Role(guild=self, data=d, state=self._state)
            roles.append(role)
            self._roles[role.id] = role

        return roles

    async def kick(self, user: Snowflake, *, reason: Optional[str] = None) -> None:
        """|coro|

        Kicks a user from the guild.

        The user must meet the :class:`abc.Snowflake` abc.

        You must have :attr:`~Permissions.kick_members` permission to
        do this.

        Parameters
        ----------
        user: :class:`abc.Snowflake`
            The user to kick from the guild.
        reason: Optional[:class:`str`]
            The reason for kicking this user. Shows up on the audit log.

        Raises
        ------
        Forbidden
            You do not have the proper permissions to kick.
        HTTPException
            Kicking failed.
        """
        await self._state.http.kick(user.id, self.id, reason=reason)

    async def ban(
        self,
        user: Snowflake,
        *,
        reason: Optional[str] = None,
        delete_message_days: Literal[0, 1, 2, 3, 4, 5, 6, 7] = 1,
    ) -> None:
        """|coro|

        Bans a user from the guild.

        The user must meet the :class:`abc.Snowflake` abc.

        You must have :attr:`~Permissions.ban_members` permission to
        do this.

        Parameters
        ----------
        user: :class:`abc.Snowflake`
            The user to ban from the guild.
        delete_message_days: :class:`int`
            The number of days worth of messages to delete from the user
            in the guild. The minimum is 0 and the maximum is 7.
        reason: Optional[:class:`str`]
            The reason for banning this user. Shows up on the audit log.

        Raises
        ------
        Forbidden
            You do not have the proper permissions to ban.
        HTTPException
            Banning failed.
        """
        await self._state.http.ban(user.id, self.id, delete_message_days, reason=reason)

    async def unban(self, user: Snowflake, *, reason: Optional[str] = None) -> None:
        """|coro|

        Unbans a user from the guild.

        The user must meet the :class:`abc.Snowflake` abc.

        You must have :attr:`~Permissions.ban_members` permission to
        do this.

        Parameters
        ----------
        user: :class:`abc.Snowflake`
            The user to unban.
        reason: Optional[:class:`str`]
            The reason for unbanning this user. Shows up on the audit log.

        Raises
        ------
        Forbidden
            You do not have the proper permissions to unban.
        HTTPException
            Unbanning failed.
        """
        await self._state.http.unban(user.id, self.id, reason=reason)

    async def vanity_invite(self, *, use_cached: bool = False) -> Optional[Invite]:
        """|coro|

        Returns the guild's special vanity invite.

        The guild must have ``VANITY_URL`` in :attr:`~Guild.features`.

        If ``use_cached`` is False, then you must have
        :attr:`~Permissions.manage_guild` permission to use this.

        Parameters
        ----------
        use_cached: :class:`bool`
            Whether to use the cached :attr:`Guild.vanity_url_code`
            and attempt to convert it into a full invite.

            .. note::

                If set to ``True``, the :attr:`Invite.uses`
                information will not be accurate.

            .. versionadded:: 2.5

        Raises
        ------
        Forbidden
            You do not have the proper permissions to get this.
        HTTPException
            Retrieving the vanity invite failed.

        Returns
        -------
        Optional[:class:`Invite`]
            The special vanity invite. If ``None`` then the guild does not
            have a vanity invite set.
        """
        # we start with { code: abc }
        if use_cached:
            if not self.vanity_url_code:
                return None
            payload: Any = {"code": self.vanity_url_code}
        else:
            payload: Any = await self._state.http.get_vanity_code(self.id)
            if not payload["code"]:
                return None

        # get the vanity URL channel since default channels aren't
        # reliable or a thing anymore
        data = await self._state.http.get_invite(payload["code"])

        channel = self.get_channel(int(data["channel"]["id"]))
        payload["temporary"] = False
        payload["max_uses"] = 0
        payload["max_age"] = 0
        payload["uses"] = payload.get("uses", 0)
        return Invite(state=self._state, data=payload, guild=self, channel=channel)

    # TODO: use MISSING when async iterators get refactored
    def audit_logs(
        self,
        *,
        limit: Optional[int] = 100,
        before: Optional[SnowflakeTime] = None,
        after: Optional[SnowflakeTime] = None,
        user: Snowflake = None,
        action: AuditLogAction = None,
    ) -> AuditLogIterator:
        """Returns an :class:`AsyncIterator` that enables receiving the guild's audit logs.

        You must have :attr:`~Permissions.view_audit_log` permission to use this.

        Entries are always returned in order from newest to oldest, regardless of the
        ``before`` and ``after`` parameters.

        Examples
        --------

        Getting the first 100 entries: ::

            async for entry in guild.audit_logs(limit=100):
                print(f'{entry.user} did {entry.action} to {entry.target}')

        Getting entries for a specific action: ::

            async for entry in guild.audit_logs(action=disnake.AuditLogAction.ban):
                print(f'{entry.user} banned {entry.target}')

        Getting entries made by a specific user: ::

            entries = await guild.audit_logs(limit=None, user=guild.me).flatten()
            await channel.send(f'I made {len(entries)} moderation actions.')

        Parameters
        ----------
        limit: Optional[:class:`int`]
            The number of entries to retrieve. If ``None`` retrieve all entries.
        before: Union[:class:`abc.Snowflake`, :class:`datetime.datetime`]
            Retrieve entries before this date or entry.
            If a datetime is provided, it is recommended to use a UTC aware datetime.
            If the datetime is naive, it is assumed to be local time.
        after: Union[:class:`abc.Snowflake`, :class:`datetime.datetime`]
            Retrieve entries after this date or entry.
            If a datetime is provided, it is recommended to use a UTC aware datetime.
            If the datetime is naive, it is assumed to be local time.
        user: :class:`abc.Snowflake`
            The moderator to filter entries from.
        action: :class:`AuditLogAction`
            The action to filter with.

        Raises
        ------
        Forbidden
            You are not allowed to fetch audit logs
        HTTPException
            An error occurred while fetching the audit logs.

        Yields
        --------
        :class:`AuditLogEntry`
            The audit log entry.
        """
        if user is not None:
            user_id = user.id
        else:
            user_id = None

        return AuditLogIterator(
            self,
            before=before,
            after=after,
            limit=limit,
            user_id=user_id,
            action_type=action.value if action is not None else None,
        )

    async def widget(self) -> Widget:
        """|coro|

        Retrieves the widget of the guild.

        .. note::

            The guild must have the widget enabled to get this information.

        Raises
        ------
        Forbidden
            The widget for this guild is disabled.
        HTTPException
            Retrieving the widget failed.

        Returns
        -------
        :class:`Widget`
            The guild's widget.
        """
        data = await self._state.http.get_widget(self.id)

        return Widget(state=self._state, data=data)

    async def widget_settings(self) -> WidgetSettings:
        """|coro|

        Retrieves the widget settings of the guild.

        To edit the widget settings, you may also use :func:`~Guild.edit_widget`.

        .. versionadded:: 2.5

        Raises
        ------
        Forbidden
            You do not have permission to view the widget settings.
        HTTPException
            Retrieving the widget settings failed.

        Returns
        -------
        :class:`WidgetSettings`
            The guild's widget settings.
        """
        data = await self._state.http.get_widget_settings(self.id)
        return WidgetSettings(state=self._state, guild=self, data=data)

    async def edit_widget(
        self,
        *,
        enabled: bool = MISSING,
        channel: Optional[Snowflake] = MISSING,
        reason: Optional[str] = None,
    ) -> WidgetSettings:
        """|coro|

        Edits the widget of the guild.

        You must have :attr:`~Permissions.manage_guild` permission to
        use this.

        .. versionadded:: 2.0

        .. versionchanged:: 2.5

            Returns the new widget settings.

        Parameters
        ----------
        enabled: :class:`bool`
            Whether to enable the widget for the guild.
        channel: Optional[:class:`~disnake.abc.Snowflake`]
            The new widget channel. ``None`` removes the widget channel.
            If set, an invite link for this channel will be generated,
            which allows users to join the guild from the widget.
        reason: Optional[:class:`str`]
            The reason for editing the widget. Shows up on the audit log.

            .. versionadded:: 2.4

        Raises
        ------
        Forbidden
            You do not have permission to edit the widget.
        HTTPException
            Editing the widget failed.

        Returns
        -------
        :class:`WidgetSettings`
            The new widget settings.
        """
        payload = {}
        if channel is not MISSING:
            payload["channel_id"] = None if channel is None else channel.id
        if enabled is not MISSING:
            payload["enabled"] = enabled

        data = await self._state.http.edit_widget(self.id, payload=payload, reason=reason)
        return WidgetSettings(state=self._state, guild=self, data=data)

    def widget_image_url(self, style: WidgetStyle = WidgetStyle.shield) -> str:
        """Returns an URL to the widget's .png image.

        .. versionadded:: 2.5

        Parameters
        ----------
        style: :class:`WidgetStyle`
            The widget style.

        Returns
        -------
        :class:`str`
            The widget image URL.
        """
        return self._state.http.widget_image_url(self.id, style=str(style))

    async def edit_mfa_level(self, mfa_level: MFALevel, *, reason: Optional[str] = None) -> None:
        """|coro|

        Edits the two-factor authentication level of the guild.

        You must be the guild owner to use this.

        .. versionadded:: 2.6

        Parameters
        ----------
        mfa_level: :class:`int`
            The new 2FA level. If set to 0, the guild does not require
            2FA for their administrative members to take
            moderation actions. If set to 1, then 2FA is required.
        reason: Optional[:class:`str`]
            The reason for editing the mfa level. Shows up on the audit log.

        Raises
        ------
        HTTPException
            Editing the 2FA level failed.
        ValueError
            You are not the owner of the guild.
        """
        if isinstance(mfa_level, bool) or not isinstance(mfa_level, int):
            raise TypeError(f"`mfa_level` must be of type int, got {type(mfa_level).__name__}")
        if self.owner_id != self._state.self_id:
            raise ValueError("To edit the 2FA level, you must be the owner of the guild.")
        # return value unused
        await self._state.http.edit_mfa_level(self.id, mfa_level, reason=reason)

    async def chunk(self, *, cache: bool = True) -> Optional[List[Member]]:
        """|coro|

        Returns a :class:`list` of all guild members.

        Requests all members that belong to this guild. In order to use this,
        :meth:`Intents.members` must be enabled.

        This is a websocket operation and can be slow.

        .. versionadded:: 1.5

        Parameters
        ----------
        cache: :class:`bool`
            Whether to cache the members as well.

        Raises
        ------
        ClientException
            The members intent is not enabled.

        Returns
        --------
        Optional[List[:class:`Member`]]
             Returns a list of all the members within the guild.
        """
        if not self._state._intents.members:
            raise ClientException("Intents.members must be enabled to use this.")

        if not self._state.is_guild_evicted(self):
            return await self._state.chunk_guild(self, cache=cache)

    async def query_members(
        self,
        query: Optional[str] = None,
        *,
        limit: int = 5,
        user_ids: Optional[List[int]] = None,
        presences: bool = False,
        cache: bool = True,
    ) -> List[Member]:
        """|coro|

        Request members that belong to this guild whose username starts with
        the query given.

        This is a websocket operation and can be slow.

        See also :func:`search_members`.

        .. versionadded:: 1.3

        Parameters
        ----------
        query: Optional[:class:`str`]
            The string that the username's start with.
        limit: :class:`int`
            The maximum number of members to send back. This must be
            a number between 5 and 100.
        presences: :class:`bool`
            Whether to request for presences to be provided. This defaults
            to ``False``.

            .. versionadded:: 1.6

        cache: :class:`bool`
            Whether to cache the members internally. This makes operations
            such as :meth:`get_member` work for those that matched.
        user_ids: Optional[List[:class:`int`]]
            List of user IDs to search for. If the user ID is not in the guild then it won't be returned.

            .. versionadded:: 1.4


        Raises
        ------
        asyncio.TimeoutError
            The query timed out waiting for the members.
        ValueError
            Invalid parameters were passed to the function
        ClientException
            The presences intent is not enabled.

        Returns
        -------
        List[:class:`Member`]
            The list of members that have matched the query.
        """
        if presences and not self._state._intents.presences:
            raise ClientException("Intents.presences must be enabled to use this.")

        if query is None:
            if user_ids is None:
                raise ValueError("Must pass either query or user_ids")

        elif query == "":
            raise ValueError("Cannot pass empty query string.")

        elif user_ids is not None:
            raise ValueError("Cannot pass both query and user_ids")

        if user_ids is not None and not user_ids:
            raise ValueError("user_ids must contain at least 1 value")

        limit = min(100, limit or 5)
        return await self._state.query_members(
            self, query=query, limit=limit, user_ids=user_ids, presences=presences, cache=cache
        )

    async def search_members(
        self,
        query: str,
        *,
        limit: int = 1,
        cache: bool = True,
    ):
        """|coro|

        Retrieves members that belong to this guild whose username or nickname starts with
        the query given.

        Note that unlike :func:`query_members`, this is not a websocket operation, but an HTTP operation.

        See also :func:`query_members`.

        .. versionadded:: 2.5

        Parameters
        -----------
        query: :class:`str`
            The string that the usernames or nicknames start with.
        limit: :class:`int`
            The maximum number of members to send back. This must be
            a number between 1 and 1000.
        cache: :class:`bool`
            Whether to cache the members internally. This makes operations
            such as :meth:`get_member` work for those that matched.

        Raises
        -------
        ValueError
            Invalid parameters were passed to the function

        Returns
        --------
        List[:class:`Member`]
            The list of members that have matched the query.
        """
        if query == "":
            raise ValueError("Cannot pass empty query string.")
        if limit < 1:
            raise ValueError("limit must be at least 1")
        limit = min(1000, limit)
        members = await self._state.http.search_guild_members(self.id, query=query, limit=limit)
        resp = []
        for member in members:
            member = Member(state=self._state, data=member, guild=self)
            if cache and member.id not in self._members:
                self._add_member(member)
            resp.append(member)
        return resp

    async def get_or_fetch_members(
        self,
        user_ids: List[int],
        *,
        presences: bool = False,
        cache: bool = True,
    ) -> List[Member]:
        """|coro|

        Tries to get the guild members matching the provided IDs from cache.
        If some of them were not found, the method requests the missing members using websocket operations.
        If ``cache`` kwarg is ``True`` (default value) the missing members will be cached.

        If more than 100 members are missing, several websocket operations are made.

        Websocket operations can be slow, however, this method is cheaper than multiple :meth:`get_or_fetch_member` calls.

        .. versionadded:: 2.4

        Parameters
        -----------
        user_ids: List[:class:`int`]
            List of user IDs to search for. If the user ID is not in the guild then it won't be returned.
        presences: :class:`bool`
            Whether to request for presences to be provided. Defaults to ``False``.
        cache: :class:`bool`
            Whether to cache the missing members internally. This makes operations
            such as :meth:`get_member` work for those that matched.
            It also speeds up this method on repeated calls. Defaults to ``True``.

        Raises
        -------
        asyncio.TimeoutError
            The query timed out waiting for the members.
        ClientException
            The presences intent is not enabled.

        Returns
        --------
        List[:class:`Member`]
            The list of members with the given IDs, if they exist.
        """
        if presences and not self._state._intents.presences:
            raise ClientException("Intents.presences must be enabled to use this.")

        members: List[Member] = []
        unresolved_ids: List[int] = []

        for user_id in user_ids:
            member = self.get_member(user_id)
            if member is None:
                unresolved_ids.append(user_id)
            else:
                members.append(member)

        if not unresolved_ids:
            return members

        if len(unresolved_ids) == 1:
            # fetch_member is cheaper than query_members
            try:
                members.append(await self.fetch_member(unresolved_ids[0]))
            except HTTPException:
                pass
        else:
            # We have to split the request into several smaller requests
            # because the limit is 100 members per request.
            for i in range(0, len(unresolved_ids), 100):
                limit = min(100, len(unresolved_ids) - i)
                members += await self._state.query_members(
                    self,
                    query=None,
                    limit=limit,
                    user_ids=unresolved_ids[i : i + 100],
                    presences=presences,
                    cache=cache,
                )

        return members

    getch_members = get_or_fetch_members

    async def fetch_voice_regions(self) -> List[VoiceRegion]:
        """|coro|

        Retrieves a list of :class:`VoiceRegion` for this guild.

        .. versionadded:: 2.5

        Raises
        ------
        HTTPException
            Retrieving voice regions failed.
        """
        data = await self._state.http.get_guild_voice_regions(self.id)
        return [VoiceRegion(data=region) for region in data]

    async def change_voice_state(
        self, *, channel: Optional[Snowflake], self_mute: bool = False, self_deaf: bool = False
    ):
        """|coro|

        Changes client's voice state in the guild.

        .. versionadded:: 1.4

        Parameters
        ----------
        channel: Optional[:class:`VoiceChannel`]
            The channel the client wants to join. Use ``None`` to disconnect.
        self_mute: :class:`bool`
            Whether the client should be self-muted.
        self_deaf: :class:`bool`
            Whether the client should be self-deafened.
        """
        ws = self._state._get_websocket(self.id)
        channel_id = channel.id if channel else None
        await ws.voice_state(self.id, channel_id, self_mute, self_deaf)

    # Application command permissions

    async def bulk_fetch_command_permissions(self) -> List[GuildApplicationCommandPermissions]:
        """|coro|

        Requests a list of :class:`GuildApplicationCommandPermissions` configured for this guild.

        .. versionadded:: 2.1
        """
        return await self._state.bulk_fetch_command_permissions(self.id)

    async def fetch_command_permissions(
        self, command_id: int
    ) -> GuildApplicationCommandPermissions:
        """|coro|

        Retrieves :class:`GuildApplicationCommandPermissions` for a specific command.

        .. versionadded:: 2.1

        Parameters
        ----------
        command_id: :class:`int`
            The ID of the application command, or the application ID to fetch application-wide permissions.

            .. versionchanged:: 2.5
                Can now also fetch application-wide permissions.

        Returns
        -------
        :class:`GuildApplicationCommandPermissions`
            The application command permissions.
        """
        return await self._state.fetch_command_permissions(self.id, command_id)

    @overload
    async def timeout(
        self,
        user: Snowflake,
        *,
        duration: Optional[Union[float, datetime.timedelta]],
        reason: Optional[str] = None,
    ) -> Member:
        ...

    @overload
    async def timeout(
        self,
        user: Snowflake,
        *,
        until: Optional[datetime.datetime],
        reason: Optional[str] = None,
    ) -> Member:
        ...

    async def timeout(
        self,
        user: Snowflake,
        *,
        duration: Optional[Union[float, datetime.timedelta]] = MISSING,
        until: Optional[datetime.datetime] = MISSING,
        reason: Optional[str] = None,
    ) -> Member:
        """|coro|

        Times out the member from the guild; until then, the member will not be able to interact with the guild.

        Exactly one of ``duration`` or ``until`` must be provided. To remove a timeout, set one of the parameters to ``None``.

        The user must meet the :class:`abc.Snowflake` abc.

        You must have the :attr:`~Permissions.moderate_members` permission to do this.

        .. versionadded:: 2.3

        Parameters
        ----------
        user: :class:`abc.Snowflake`
            The member to timeout.
        duration: Optional[Union[:class:`float`, :class:`datetime.timedelta`]]
            The duration (seconds or timedelta) of the member's timeout. Set to ``None`` to remove the timeout.
            Supports up to 28 days in the future.
            May not be used in combination with the ``until`` parameter.
        until: Optional[:class:`datetime.datetime`]
            The expiry date/time of the member's timeout. Set to ``None`` to remove the timeout.
            Supports up to 28 days in the future.
            May not be used in combination with the ``duration`` parameter.
        reason: Optional[:class:`str`]
            The reason for this timeout. Shows up on the audit log.

        Raises
        ------
        Forbidden
            You do not have permissions to timeout this member.
        HTTPException
            Timing out the member failed.

        Returns
        -------
        :class:`Member`
            The newly updated member.
        """

        if not (duration is MISSING) ^ (until is MISSING):
            raise ValueError("Exactly one of `duration` and `until` must be provided")

        payload: Dict[str, Any] = {}

        if duration is not MISSING:
            if duration is None:
                until = None
            elif isinstance(duration, datetime.timedelta):
                until = utils.utcnow() + duration
            else:
                until = utils.utcnow() + datetime.timedelta(seconds=duration)

        # at this point `until` cannot be `MISSING`
        payload["communication_disabled_until"] = utils.isoformat_utc(until)

        data = await self._state.http.edit_member(self.id, user.id, reason=reason, **payload)
        return Member(data=data, guild=self, state=self._state)

    async def fetch_automod_rule(self, rule_id: int, /) -> AutoModRule:
        """|coro|

        Retrieves an auto moderation rules from the guild.
        See also :func:`~Guild.fetch_automod_rules`.

        Requires the :attr:`~Permissions.manage_guild` permission.

        .. versionadded:: 2.6

        Raises
        ------
        Forbidden
            You do not have proper permissions to retrieve auto moderation rules.
        NotFound
            An auto moderation rule with the provided ID does not exist in the guild.
        HTTPException
            Retrieving the rule failed.

        Returns
        -------
        :class:`AutoModRule`
            The auto moderation rule.
        """
        data = await self._state.http.get_auto_moderation_rule(self.id, rule_id)
        return AutoModRule(data=data, guild=self)

    async def fetch_automod_rules(self) -> List[AutoModRule]:
        """|coro|

        Retrieves the guild's auto moderation rules.
        See also :func:`~Guild.fetch_automod_rule`.

        Requires the :attr:`~Permissions.manage_guild` permission.

        .. versionadded:: 2.6

        Raises
        ------
        Forbidden
            You do not have proper permissions to retrieve auto moderation rules.
        NotFound
            The guild does not have any auto moderation rules set up.
        HTTPException
            Retrieving the rules failed.

        Returns
        -------
        List[:class:`AutoModRule`]
            The guild's auto moderation rules.
        """
        data = await self._state.http.get_auto_moderation_rules(self.id)
        return [AutoModRule(data=rule_data, guild=self) for rule_data in data]

    async def create_automod_rule(
        self,
        name: str,
        *,
        event_type: AutoModEventType,
        trigger_type: AutoModTriggerType,
        actions: Sequence[AutoModAction],
        trigger_metadata: AutoModTriggerMetadata = None,
        enabled: bool = False,
        exempt_roles: Optional[Sequence[Snowflake]] = None,
        exempt_channels: Optional[Sequence[Snowflake]] = None,
        reason: Optional[str] = None,
    ) -> AutoModRule:
        """|coro|

        Creates a new :class:`AutoModRule` for the guild.

        You must have :attr:`.Permissions.manage_guild` permission to do this.

        The maximum number of rules for each trigger type is limited, see the
        `api docs <https://discord.com/developers/docs/resources/auto-moderation#auto-moderation-limits-per-trigger-type>`__
        for more details.

        .. versionadded:: 2.6

        Parameters
        ----------
        name: :class:`str`
            The rule name.
        event_type: :class:`AutoModEventType`
            The type of events that this rule will be applied to.
        trigger_type: :class:`AutoModTriggerType`
            The type of trigger that determines whether this rule's actions should run for a specific event.
            If set to :attr:`~AutoModTriggerType.keyword` or :attr:`~AutoModTriggerType.keyword_preset`,
            ``trigger_metadata`` must be set accordingly.
        actions: Sequence[:class:`AutoModAction`]
            The list of actions that will execute if a matching event triggered this rule.
        trigger_metadata: :class:`AutoModTriggerMetadata`
            Additional metadata associated with the trigger type.
        enabled: :class:`bool`
            Whether to enable the rule. Defaults to ``False``.
        exempt_roles: Optional[Sequence[:class:`abc.Snowflake`]]
            The roles that are exempt from this rule, up to 20. By default, no roles are exempt.
        exempt_channels: Optional[Sequence[:class:`abc.Snowflake`]]
            The channels that are exempt from this rule, up to 50. By default, no channels are exempt.
            Can also include categories, in which case all channels inside that category will be exempt.
        reason: Optional[:class:`str`]
            The reason for creating the rule. Shows up on the audit log.

        Raises
        ------
        Forbidden
            You do not have proper permissions to create auto moderation rules.
        HTTPException
            Creating the rule failed.

        Returns
        -------
        :class:`AutoModRule`
            The newly created auto moderation rule.
        """

        trigger_type_int = try_enum_to_int(trigger_type)
        if not trigger_metadata and trigger_type_int in (
            AutoModTriggerType.keyword.value,
            AutoModTriggerType.keyword_preset.value,
        ):
            raise ValueError("Specified trigger type requires `trigger_metadata` to not be empty")

        data = await self._state.http.create_auto_moderation_rule(
            self.id,
            name=name,
            event_type=try_enum_to_int(event_type),
            trigger_type=trigger_type_int,
            actions=[a.to_dict() for a in actions],
            trigger_metadata=trigger_metadata.to_dict() if trigger_metadata is not None else None,
            enabled=enabled,
            exempt_roles=[e.id for e in exempt_roles] if exempt_roles is not None else None,
            exempt_channels=(
                [e.id for e in exempt_channels] if exempt_channels is not None else None
            ),
            reason=reason,
        )
        return AutoModRule(data=data, guild=self)<|MERGE_RESOLUTION|>--- conflicted
+++ resolved
@@ -106,11 +106,7 @@
     from .abc import Snowflake, SnowflakeTime
     from .app_commands import APIApplicationCommand
     from .asset import AssetBytes
-<<<<<<< HEAD
     from .auto_moderation import AutoModAction, AutoModTriggerMetadata
-    from .channel import CategoryChannel, ForumChannel, StageChannel, TextChannel, VoiceChannel
-=======
->>>>>>> 9e716dd2
     from .permissions import Permissions
     from .state import ConnectionState
     from .template import Template
